# File: coordinator.py
"""Coordinator for the KidsChores integration.

Handles data synchronization, chore claiming and approval, badge tracking,
reward redemption, penalty application, and recurring chore handling.
Manages entities primarily using internal_id for consistency.
"""

import asyncio
import uuid
from calendar import monthrange
from datetime import datetime, timedelta
from typing import Any, Optional

from homeassistant.auth.models import User
from homeassistant.config_entries import ConfigEntry
from homeassistant.core import HomeAssistant
from homeassistant.exceptions import HomeAssistantError
from homeassistant.helpers.event import async_track_time_change
from homeassistant.helpers import entity_registry as er
from homeassistant.helpers.update_coordinator import DataUpdateCoordinator, UpdateFailed
from homeassistant.util import dt as dt_util


from .const import (
    ACHIEVEMENT_TYPE_DAILY_MIN,
    ACHIEVEMENT_TYPE_STREAK,
    ACHIEVEMENT_TYPE_TOTAL,
    ACTION_APPROVE_CHORE,
    ACTION_APPROVE_REWARD,
    ACTION_DISAPPROVE_CHORE,
    ACTION_DISAPPROVE_REWARD,
    ACTION_REMIND_30,
    ACTION_TITLE_APPROVE,
    ACTION_TITLE_DISAPPROVE,
    ACTION_TITLE_REMIND_30,
    BADGE_THRESHOLD_TYPE_CHORE_COUNT,
    BADGE_THRESHOLD_TYPE_POINTS,
    CHALLENGE_TYPE_DAILY_MIN,
    CHALLENGE_TYPE_TOTAL_WITHIN_WINDOW,
    CHORE_STATE_APPROVED,
    CHORE_STATE_APPROVED_IN_PART,
    CHORE_STATE_CLAIMED,
    CHORE_STATE_CLAIMED_IN_PART,
    CHORE_STATE_INDEPENDENT,
    CHORE_STATE_OVERDUE,
    CHORE_STATE_PARTIAL,
    CHORE_STATE_PENDING,
    CHORE_STATE_UNKNOWN,
    CONF_ACHIEVEMENTS,
    CONF_APPLICABLE_DAYS,
    CONF_BADGES,
    CONF_CHALLENGES,
    CONF_CHORES,
    CONF_ENABLE_MOBILE_NOTIFICATIONS,
    CONF_ENABLE_PERSISTENT_NOTIFICATIONS,
    CONF_KIDS,
    CONF_MOBILE_NOTIFY_SERVICE,
    CONF_NOTIFY_ON_APPROVAL,
    CONF_NOTIFY_ON_CLAIM,
    CONF_NOTIFY_ON_DISAPPROVAL,
    CONF_PARENTS,
    CONF_PENALTIES,
    CONF_REWARDS,
    CONF_BONUSES,
    DATA_ACHIEVEMENTS,
    DATA_BADGES,
    DATA_CHALLENGES,
    DATA_CHORES,
    DATA_KIDS,
    DATA_PARENTS,
    DATA_PENDING_CHORE_APPROVALS,
    DATA_PENDING_REWARD_APPROVALS,
    DATA_PENALTIES,
    DATA_REWARDS,
    DATA_BONUSES,
    DEFAULT_APPLICABLE_DAYS,
    DEFAULT_BADGE_THRESHOLD,
    DEFAULT_DAILY_RESET_TIME,
    DEFAULT_ICON,
    DEFAULT_MONTHLY_RESET_DAY,
    DEFAULT_MULTIPLE_CLAIMS_PER_DAY,
    DEFAULT_NOTIFY_ON_APPROVAL,
    DEFAULT_NOTIFY_ON_CLAIM,
    DEFAULT_NOTIFY_ON_DISAPPROVAL,
    DEFAULT_PARTIAL_ALLOWED,
    DEFAULT_PENALTY_ICON,
    DEFAULT_PENALTY_POINTS,
    DEFAULT_POINTS,
    DEFAULT_POINTS_MULTIPLIER,
    DEFAULT_REWARD_COST,
    DEFAULT_REWARD_ICON,
    DEFAULT_BONUS_ICON,
    DEFAULT_BONUS_POINTS,
    DEFAULT_WEEKLY_RESET_DAY,
    DOMAIN,
    FREQUENCY_BIWEEKLY,
    FREQUENCY_CUSTOM,
    FREQUENCY_DAILY,
    FREQUENCY_MONTHLY,
    FREQUENCY_NONE,
    FREQUENCY_WEEKLY,
    LOGGER,
    UPDATE_INTERVAL,
    WEEKDAY_OPTIONS,
)

from .storage_manager import KidsChoresStorageManager
from .notification_helper import async_send_notification


class KidsChoresDataCoordinator(DataUpdateCoordinator):
    """Coordinator for KidsChores integration.

    Manages data primarily using internal_id for entities.
    """

    def __init__(
        self,
        hass: HomeAssistant,
        config_entry: ConfigEntry,
        storage_manager: KidsChoresStorageManager,
    ):
        """Initialize the KidsChoresDataCoordinator."""
        super().__init__(
            hass,
            LOGGER,
            name=f"{DOMAIN}_coordinator",
            update_interval=timedelta(minutes=UPDATE_INTERVAL),
        )
        self.config_entry = config_entry
        self.storage_manager = storage_manager
        self._data: dict[str, Any] = {}

    # -------------------------------------------------------------------------------------
    # Migrate Data and Converters
    # -------------------------------------------------------------------------------------

    def _migrate_datetime(self, dt_str: str) -> str:
        """Convert a datetime string to a UTC-aware ISO string."""
        if not isinstance(dt_str, str):
            return dt_str

        try:
            # Try to parse using Home Assistant’s utility first:
            dt_obj = dt_util.parse_datetime(dt_str)
            if dt_obj is None:
                # Fallback using fromisoformat
                dt_obj = datetime.fromisoformat(dt_str)
            # If naive, assume local time and make it aware:
            if dt_obj.tzinfo is None:
                dt_obj = dt_obj.replace(
                    tzinfo=dt_util.get_time_zone(self.hass.config.time_zone)
                )
            # Convert to UTC
            dt_obj_utc = dt_util.as_utc(dt_obj)
            return dt_obj_utc.isoformat()
        except Exception as err:
            LOGGER.warning("Error migrating datetime '%s': %s", dt_str, err)
            return dt_str

    def _migrate_stored_datetimes(self):
        """Walk through stored data and convert known datetime fields to UTC-aware ISO strings."""
        # For each chore, migrate due_date, last_completed, and last_claimed
        for chore in self._data.get(DATA_CHORES, {}).values():
            if chore.get("due_date"):
                chore["due_date"] = self._migrate_datetime(chore["due_date"])
            if chore.get("last_completed"):
                chore["last_completed"] = self._migrate_datetime(
                    chore["last_completed"]
                )
            if chore.get("last_claimed"):
                chore["last_claimed"] = self._migrate_datetime(chore["last_claimed"])
        # Also, migrate timestamps in pending approvals
        for approval in self._data.get(DATA_PENDING_CHORE_APPROVALS, []):
            if approval.get("timestamp"):
                approval["timestamp"] = self._migrate_datetime(approval["timestamp"])
        for approval in self._data.get(DATA_PENDING_REWARD_APPROVALS, []):
            if approval.get("timestamp"):
                approval["timestamp"] = self._migrate_datetime(approval["timestamp"])

        # Migrate datetime on Challenges
        for challenge in self._data.get(DATA_CHALLENGES, {}).values():
            start_date = challenge.get("start_date")
            if not isinstance(start_date, str) or not start_date.strip():
                challenge["start_date"] = None
            else:
                challenge["start_date"] = self._migrate_datetime(start_date)

            end_date = challenge.get("end_date")
            if not isinstance(end_date, str) or not end_date.strip():
                challenge["end_date"] = None
            else:
                challenge["end_date"] = self._migrate_datetime(end_date)

    def _migrate_chore_data(self):
        """Migrate each chore's data to include new fields if missing.

        This method iterates over each chore entry in the stored data and ensures
        that the following keys are present:
        - CONF_APPLICABLE_DAYS (defaults to DEFAULT_APPLICABLE_DAYS)
        - CONF_NOTIFY_ON_CLAIM (defaults to DEFAULT_NOTIFY_ON_CLAIM)
        - CONF_NOTIFY_ON_APPROVAL (defaults to DEFAULT_NOTIFY_ON_APPROVAL)
        - CONF_NOTIFY_ON_DISAPPROVAL (defaults to DEFAULT_NOTIFY_ON_DISAPPROVAL)
        """
        chores = self._data.get(DATA_CHORES, {})
        for chore in chores.values():
            chore.setdefault(CONF_APPLICABLE_DAYS, DEFAULT_APPLICABLE_DAYS)
            chore.setdefault(CONF_NOTIFY_ON_CLAIM, DEFAULT_NOTIFY_ON_CLAIM)
            chore.setdefault(CONF_NOTIFY_ON_APPROVAL, DEFAULT_NOTIFY_ON_APPROVAL)
            chore.setdefault(CONF_NOTIFY_ON_DISAPPROVAL, DEFAULT_NOTIFY_ON_DISAPPROVAL)
        LOGGER.info("Chore data migration complete.")

    # -------------------------------------------------------------------------------------
    # Normalize Lists
    # -------------------------------------------------------------------------------------

    def _normalize_kid_lists(self, kid_info: dict[str, Any]) -> None:
        "Normalize lists and ensuring they are not dict"
        for key in [
            "claimed_chores",
            "approved_chores",
            "pending_rewards",
            "redeemed_rewards",
        ]:
            if not isinstance(kid_info.get(key), list):
                kid_info[key] = []

    # -------------------------------------------------------------------------------------
    # Periodic + First Refresh
    # -------------------------------------------------------------------------------------

    async def _async_update_data(self):
        """Periodic update."""
        try:
            # Check overdue chores
            await self._check_overdue_chores()

            # Notify entities of changes
            self.async_update_listeners()

            return self._data
        except Exception as err:
            raise UpdateFailed(f"Error updating KidsChores data: {err}") from err

    async def async_config_entry_first_refresh(self):
        """Load from storage and merge config options."""
        stored_data = self.storage_manager.get_data()
        if stored_data:
            self._data = stored_data

            # Migrate any datetime fields in stored data to UTC-aware strings
            self._migrate_stored_datetimes()

            # Migrate chore data and add new fields
            self._migrate_chore_data()

        else:
            self._data = {
                DATA_KIDS: {},
                DATA_CHORES: {},
                DATA_BADGES: {},
                DATA_REWARDS: {},
                DATA_PARENTS: {},
                DATA_PENALTIES: {},
                DATA_BONUSES: {},
                DATA_ACHIEVEMENTS: {},
                DATA_CHALLENGES: {},
                DATA_PENDING_CHORE_APPROVALS: [],
                DATA_PENDING_REWARD_APPROVALS: [],
            }

        if not isinstance(self._data.get(DATA_PENDING_CHORE_APPROVALS), list):
            self._data[DATA_PENDING_CHORE_APPROVALS] = []
        if not isinstance(self._data.get(DATA_PENDING_REWARD_APPROVALS), list):
            self._data[DATA_PENDING_REWARD_APPROVALS] = []

        # Register daily/weekly/monthly resets
        async_track_time_change(
            self.hass, self._reset_all_chore_counts, **DEFAULT_DAILY_RESET_TIME
        )

        # Merge config entry data (options) into the stored data
        self._initialize_data_from_config()

        # Normalize all kids list fields
        for kid in self._data.get(DATA_KIDS, {}).values():
            self._normalize_kid_lists(kid)

        self._persist()
        await super().async_config_entry_first_refresh()

    # -------------------------------------------------------------------------------------
    # Data Initialization from Config
    # -------------------------------------------------------------------------------------

    def _initialize_data_from_config(self):
        """Merge config_entry options with stored data structures using internal_id."""
        options = self.config_entry.options

        # Retrieve configuration dictionaries from config entry options
        config_sections = {
            DATA_KIDS: options.get(CONF_KIDS, {}),
            DATA_PARENTS: options.get(CONF_PARENTS, {}),
            DATA_CHORES: options.get(CONF_CHORES, {}),
            DATA_BADGES: options.get(CONF_BADGES, {}),
            DATA_REWARDS: options.get(CONF_REWARDS, {}),
            DATA_PENALTIES: options.get(CONF_PENALTIES, {}),
            DATA_BONUSES: options.get(CONF_BONUSES, {}),
            DATA_ACHIEVEMENTS: options.get(CONF_ACHIEVEMENTS, {}),
            DATA_CHALLENGES: options.get(CONF_CHALLENGES, {}),
        }

        # Ensure minimal structure
        self._ensure_minimal_structure()

        # Initialize each section using private helper
        for section_key, data_dict in config_sections.items():
            init_func = getattr(self, f"_initialize_{section_key}", None)
            if init_func:
                init_func(data_dict)
            else:
                self._data.setdefault(section_key, data_dict)
                LOGGER.warning("No initializer found for section '%s'", section_key)

        # Recalculate Badges on reload
        self._recalculate_all_badges()

    def _ensure_minimal_structure(self):
        """Ensure that all necessary data sections are present."""
        for key in [
            DATA_KIDS,
            DATA_PARENTS,
            DATA_CHORES,
            DATA_BADGES,
            DATA_REWARDS,
            DATA_PENALTIES,
            DATA_BONUSES,
            DATA_ACHIEVEMENTS,
            DATA_CHALLENGES,
        ]:
            self._data.setdefault(key, {})

        for key in [DATA_PENDING_CHORE_APPROVALS, DATA_PENDING_REWARD_APPROVALS]:
            if not isinstance(self._data.get(key), list):
                self._data[key] = []

    # -------------------------------------------------------------------------------------
    # Helpers to Sync Entities from config
    # -------------------------------------------------------------------------------------

    def _initialize_kids(self, kids_dict: dict[str, Any]):
        self._sync_entities(DATA_KIDS, kids_dict, self._create_kid, self._update_kid)

    def _initialize_parents(self, parents_dict: dict[str, Any]):
        self._sync_entities(
            DATA_PARENTS, parents_dict, self._create_parent, self._update_parent
        )

    def _initialize_chores(self, chores_dict: dict[str, Any]):
        self._sync_entities(
            DATA_CHORES, chores_dict, self._create_chore, self._update_chore
        )

    def _initialize_badges(self, badges_dict: dict[str, Any]):
        self._sync_entities(
            DATA_BADGES, badges_dict, self._create_badge, self._update_badge
        )

    def _initialize_rewards(self, rewards_dict: dict[str, Any]):
        self._sync_entities(
            DATA_REWARDS, rewards_dict, self._create_reward, self._update_reward
        )

    def _initialize_penalties(self, penalties_dict: dict[str, Any]):
        self._sync_entities(
            DATA_PENALTIES, penalties_dict, self._create_penalty, self._update_penalty
        )

    def _initialize_achievements(self, achievements_dict: dict[str, Any]):
        self._sync_entities(
            DATA_ACHIEVEMENTS,
            achievements_dict,
            self._create_achievement,
            self._update_achievement,
        )

    def _initialize_challenges(self, challenges_dict: dict[str, Any]):
        self._sync_entities(
            DATA_CHALLENGES,
            challenges_dict,
            self._create_challenge,
            self._update_challenge,
        )

    def _initialize_bonuses(self, bonuses_dict: dict[str, Any]):
        self._sync_entities(
            DATA_BONUSES, bonuses_dict, self._create_bonus, self._update_bonus
        )

    def _sync_entities(
        self,
        section: str,
        config_data: dict[str, Any],
        create_method,
        update_method,
    ):
        """Synchronize entities in a given data section based on config_data."""
        existing_ids = set(self._data[section].keys())
        config_ids = set(config_data.keys())

        # Identify entities to remove
        entities_to_remove = existing_ids - config_ids
        for entity_id in entities_to_remove:
            # Remove entity from data
            del self._data[section][entity_id]

            # Remove entity from HA registry
            self._remove_entities_in_ha(section, entity_id)
            if section == DATA_CHORES:
                for kid_id in self.kids_data.keys():
                    self._remove_kid_chore_entities(kid_id, entity_id)

            # Perform general clean-up
            self._cleanup_all_links()

            # Remove deleted kids from parents list
            self._cleanup_parent_assignments()

            # Remove chore approvals on chore delete
            self._cleanup_pending_chore_approvals()

            # Remove reward approvals on reward delete
            if section == DATA_REWARDS:
                self._cleanup_pending_reward_approvals()

        # Add or update entities
        for entity_id, entity_body in config_data.items():
            if entity_id not in self._data[section]:
                create_method(entity_id, entity_body)
            else:
                update_method(entity_id, entity_body)

        # Remove orphaned shared chore sensors.
        if section == DATA_CHORES:
            self.hass.async_create_task(self._remove_orphaned_shared_chore_sensors())

        # Remove orphaned achievement and challenges sensors
        self.hass.async_create_task(self._remove_orphaned_achievement_entities())
        self.hass.async_create_task(self._remove_orphaned_challenge_entities())

    def _cleanup_all_links(self) -> None:
        """Run all cross-entity cleanup routines."""
        self._cleanup_deleted_kid_references()
        self._cleanup_deleted_chore_references()
        self._cleanup_deleted_chore_in_achievements()
        self._cleanup_deleted_chore_in_challenges()

    def _remove_entities_in_ha(self, section: str, item_id: str):
        """Remove all platform entities whose unique_id references the given item_id."""
        ent_reg = er.async_get(self.hass)
        for entity_entry in list(ent_reg.entities.values()):
            if str(item_id) in str(entity_entry.unique_id):
                ent_reg.async_remove(entity_entry.entity_id)
                LOGGER.debug(
                    "Auto-removed entity '%s' with unique_id '%s' from registry",
                    entity_entry.entity_id,
                    entity_entry.unique_id,
                )

    async def _remove_orphaned_shared_chore_sensors(self):
        """Remove SharedChoreGlobalStateSensor entities for chores no longer marked as shared."""
        ent_reg = er.async_get(self.hass)
        prefix = f"{self.config_entry.entry_id}_"
        suffix = "_global_state"
        for entity_entry in list(ent_reg.entities.values()):
            if (
                entity_entry.domain == "sensor"
                and entity_entry.unique_id.startswith(prefix)
                and entity_entry.unique_id.endswith(suffix)
            ):
                chore_id = entity_entry.unique_id[len(prefix) : -len(suffix)]
                chore_info = self.chores_data.get(chore_id)
                if not chore_info or not chore_info.get("shared_chore", False):
                    ent_reg.async_remove(entity_entry.entity_id)
                    LOGGER.debug(
                        "Removed orphaned SharedChoreGlobalStateSensor: %s",
                        entity_entry.entity_id,
                    )

    async def _remove_orphaned_achievement_entities(self) -> None:
        """Remove achievement progress entities for kids that are no longer assigned."""
        ent_reg = er.async_get(self.hass)
        prefix = f"{self.config_entry.entry_id}_"
        suffix = "_achievement_progress"
        for entity_entry in list(ent_reg.entities.values()):
            if (
                entity_entry.domain == "sensor"
                and entity_entry.unique_id.startswith(prefix)
                and entity_entry.unique_id.endswith(suffix)
            ):
                core_id = entity_entry.unique_id[len(prefix) : -len(suffix)]
                parts = core_id.split("_", 1)
                if len(parts) != 2:
                    continue

                kid_id, achievement_id = parts
                achievement = self._data.get(DATA_ACHIEVEMENTS, {}).get(achievement_id)
                if not achievement or kid_id not in achievement.get(
                    "assigned_kids", []
                ):
                    ent_reg.async_remove(entity_entry.entity_id)
                    LOGGER.debug(
                        "Removed orphaned achievement progress sensor '%s' because kid '%s' is not assigned to achievement '%s'",
                        entity_entry.entity_id,
                        kid_id,
                        achievement_id,
                    )

    async def _remove_orphaned_challenge_entities(self) -> None:
        """Remove challenge progress sensor entities for kids no longer assigned."""
        ent_reg = er.async_get(self.hass)
        prefix = f"{self.config_entry.entry_id}_"
        suffix = "_challenge_progress"
        for entity_entry in list(ent_reg.entities.values()):
            if (
                entity_entry.domain == "sensor"
                and entity_entry.unique_id.startswith(prefix)
                and entity_entry.unique_id.endswith(suffix)
            ):
                core_id = entity_entry.unique_id[len(prefix) : -len(suffix)]
                parts = core_id.split("_", 1)
                if len(parts) != 2:
                    continue

                kid_id, challenge_id = parts
                challenge = self._data.get(DATA_CHALLENGES, {}).get(challenge_id)
                if not challenge or kid_id not in challenge.get("assigned_kids", []):
                    ent_reg.async_remove(entity_entry.entity_id)
                    LOGGER.debug(
                        "Removed orphaned challenge progress sensor '%s' because kid '%s' is not assigned to challenge '%s'",
                        entity_entry.entity_id,
                        kid_id,
                        challenge_id,
                    )

    def _remove_kid_chore_entities(self, kid_id: str, chore_id: str) -> None:
        """Remove all kid-specific chore entities for a given kid and chore."""
        ent_reg = er.async_get(self.hass)
        for entity_entry in list(ent_reg.entities.values()):
            if (kid_id in entity_entry.unique_id) and (
                chore_id in entity_entry.unique_id
            ):
                ent_reg.async_remove(entity_entry.entity_id)
                LOGGER.debug(
                    "Removed kid-specific entity '%s' for kid '%s' and chore '%s'",
                    entity_entry.entity_id,
                    kid_id,
                    chore_id,
                )

    def _cleanup_chore_from_kid(self, kid_id: str, chore_id: str) -> None:
        """Remove references to a specific chore from a kid's data."""
        kid = self.kids_data.get(kid_id)
        if not kid:
            return

        # Remove from lists if present
        for key in ["claimed_chores", "approved_chores"]:
            if chore_id in kid.get(key, []):
                kid[key] = [c for c in kid[key] if c != chore_id]
                LOGGER.debug(
                    "Removed chore '%s' from kid '%s' list '%s'", chore_id, kid_id, key
                )

        # Remove from dictionary fields if present
        for dict_key in ["chore_claims", "chore_approvals"]:
            if chore_id in kid.get(dict_key, {}):
                kid[dict_key].pop(chore_id)
                LOGGER.debug(
                    "Removed chore '%s' from kid '%s' dict '%s'",
                    chore_id,
                    kid_id,
                    dict_key,
                )

        # Remove from chore streaks if present
        if "chore_streaks" in kid and chore_id in kid["chore_streaks"]:
            kid["chore_streaks"].pop(chore_id)
            LOGGER.debug(
                "Removed chore streak for chore '%s' from kid '%s'", chore_id, kid_id
            )

        # Remove any pending chore approvals for this kid and chore
        self._data[DATA_PENDING_CHORE_APPROVALS] = [
            ap
            for ap in self._data.get(DATA_PENDING_CHORE_APPROVALS, [])
            if not (ap.get("kid_id") == kid_id and ap.get("chore_id") == chore_id)
        ]

    def _cleanup_pending_chore_approvals(self) -> None:
        """Remove any pending chore approvals for chore IDs that no longer exist."""
        valid_chore_ids = set(self._data.get(DATA_CHORES, {}).keys())
        self._data[DATA_PENDING_CHORE_APPROVALS] = [
            ap
            for ap in self._data.get(DATA_PENDING_CHORE_APPROVALS, [])
            if ap.get("chore_id") in valid_chore_ids
        ]

    def _cleanup_pending_reward_approvals(self) -> None:
        """Remove any pending reward approvals for reward IDs that no longer exist."""
        valid_reward_ids = set(self._data.get(DATA_REWARDS, {}).keys())
        self._data[DATA_PENDING_REWARD_APPROVALS] = [
            approval
            for approval in self._data.get(DATA_PENDING_REWARD_APPROVALS, [])
            if approval.get("reward_id") in valid_reward_ids
        ]

    def _cleanup_deleted_kid_references(self) -> None:
        """Remove references to kids that no longer exist from other sections."""
        valid_kid_ids = set(self.kids_data.keys())

        # Remove deleted kid IDs from all chore assignments
        for chore in self._data.get(DATA_CHORES, {}).values():
            if "assigned_kids" in chore:
                original = chore["assigned_kids"]
                filtered = [kid for kid in original if kid in valid_kid_ids]
                if filtered != original:
                    chore["assigned_kids"] = filtered
                    LOGGER.debug(
                        "Cleaned up assigned_kids in chore '%s'", chore.get("name")
                    )

        # Remove progress in achievements and challenges
        for section in [DATA_ACHIEVEMENTS, DATA_CHALLENGES]:
            for entity in self._data.get(section, {}).values():
                progress = entity.get("progress", {})
                keys_to_remove = [kid for kid in progress if kid not in valid_kid_ids]
                for kid in keys_to_remove:
                    del progress[kid]
                    LOGGER.debug(
                        "Removed progress for deleted kid '%s' in section '%s'",
                        kid,
                        section,
                    )
                if "assigned_kids" in entity:
                    original_assigned = entity["assigned_kids"]
                    filtered_assigned = [
                        kid for kid in original_assigned if kid in valid_kid_ids
                    ]
                    if filtered_assigned != original_assigned:
                        entity["assigned_kids"] = filtered_assigned
                        LOGGER.debug(
                            "Cleaned up assigned_kids in %s '%s'",
                            section,
                            entity.get("name"),
                        )

    def _cleanup_deleted_chore_references(self) -> None:
        """Remove references to chores that no longer exist from kid data."""
        valid_chore_ids = set(self.chores_data.keys())
        for kid in self.kids_data.values():
            # Clean up list fields
            for key in ["claimed_chores", "approved_chores"]:
                if key in kid:
                    original = kid[key]
                    filtered = [chore for chore in original if chore in valid_chore_ids]
                    if filtered != original:
                        kid[key] = filtered

            # Clean up dictionary fields
            for dict_key in ["chore_claims", "chore_approvals"]:
                if dict_key in kid:
                    kid[dict_key] = {
                        chore: count
                        for chore, count in kid[dict_key].items()
                        if chore in valid_chore_ids
                    }

            # Clean up chore streaks
            if "chore_streaks" in kid:
                for chore in list(kid["chore_streaks"].keys()):
                    if chore not in valid_chore_ids:
                        del kid["chore_streaks"][chore]
                        LOGGER.debug(
                            "Removed chore streak for deleted chore '%s'", chore
                        )

    def _cleanup_parent_assignments(self) -> None:
        """Remove any kid IDs from parent's 'associated_kids' that no longer exist."""
        valid_kid_ids = set(self.kids_data.keys())
        for parent in self._data.get(DATA_PARENTS, {}).values():
            original = parent.get("associated_kids", [])
            filtered = [kid_id for kid_id in original if kid_id in valid_kid_ids]
            if filtered != original:
                parent["associated_kids"] = filtered
                LOGGER.debug(
                    "Cleaned up associated_kids for parent '%s'. New list: %s",
                    parent.get("name"),
                    filtered,
                )

    def _cleanup_deleted_chore_in_achievements(self) -> None:
        """Clear selected_chore_id in achievements if the chore no longer exists."""
        valid_chore_ids = set(self.chores_data.keys())
        for achievement in self._data.get(DATA_ACHIEVEMENTS, {}).values():
            selected = achievement.get("selected_chore_id")
            if selected and selected not in valid_chore_ids:
                achievement["selected_chore_id"] = ""
                LOGGER.debug(
                    "Cleared selected_chore_id in achievement '%s'",
                    achievement.get("name"),
                )

    def _cleanup_deleted_chore_in_challenges(self) -> None:
        """Clear selected_chore_id in challenges if the chore no longer exists."""
        valid_chore_ids = set(self.chores_data.keys())
        for challenge in self._data.get(DATA_CHALLENGES, {}).values():
            selected = challenge.get("selected_chore_id")
            if selected and selected not in valid_chore_ids:
                challenge["selected_chore_id"] = ""
                LOGGER.debug(
                    "Cleared selected_chore_id in challenge '%s'", challenge.get("name")
                )

    # -------------------------------------------------------------------------------------
    # Create/Update Entities
    # (Kids, Parents, Chores, Badges, Rewards, Penalties, Achievements and Challenges)
    # -------------------------------------------------------------------------------------

    # -- Kids
    def _create_kid(self, kid_id: str, kid_data: dict[str, Any]):
        self._data[DATA_KIDS][kid_id] = {
            "name": kid_data.get("name", ""),
            "points": kid_data.get("points", 0.0),
            "badges": kid_data.get("badges", []),
            "claimed_chores": kid_data.get("claimed_chores", []),
            "approved_chores": kid_data.get("approved_chores", []),
            "completed_chores_today": kid_data.get("completed_chores_today", 0),
            "completed_chores_weekly": kid_data.get("completed_chores_weekly", 0),
            "completed_chores_monthly": kid_data.get("completed_chores_monthly", 0),
            "completed_chores_total": kid_data.get("completed_chores_total", 0),
            "ha_user_id": kid_data.get("ha_user_id"),
            "internal_id": kid_id,
            "points_multiplier": kid_data.get("points_multiplier", 1.0),
            "reward_claims": kid_data.get("reward_claims", {}),
            "reward_approvals": kid_data.get("reward_approvals", {}),
            "chore_claims": kid_data.get("chore_claims", {}),
            "chore_approvals": kid_data.get("chore_approvals", {}),
            "penalty_applies": kid_data.get("penalty_applies", {}),
            "bonus_applies": kid_data.get("bonus_applies", {}),
            "pending_rewards": kid_data.get("pending_rewards", []),
            "redeemed_rewards": kid_data.get("redeemed_rewards", []),
            "points_earned_today": kid_data.get("points_earned_today", 0.0),
            "points_earned_weekly": kid_data.get("points_earned_weekly", 0.0),
            "points_earned_monthly": kid_data.get("points_earned_monthly", 0.0),
            "max_points_ever": kid_data.get("max_points_ever", 0.0),
            "enable_notifications": kid_data.get("enable_notifications", True),
            "mobile_notify_service": kid_data.get("mobile_notify_service", ""),
            "use_persistent_notifications": kid_data.get(
                "use_persistent_notifications", True
            ),
            "chore_streaks": {},
            "overall_chore_streak": 0,
            "last_chore_date": None,
            "overdue_chores": [],
            "overdue_notifications": {},
        }

        self._normalize_kid_lists(self._data[DATA_KIDS][kid_id])

        LOGGER.debug(
            "Added new kid '%s' with ID: %s",
            self._data[DATA_KIDS][kid_id]["name"],
            kid_id,
        )

    def _update_kid(self, kid_id: str, kid_data: dict[str, Any]):
        kid_info = self._data[DATA_KIDS][kid_id]
        # Overwrite or set default if not present
        kid_info["name"] = kid_data.get("name", kid_info["name"])
        kid_info["ha_user_id"] = kid_data.get("ha_user_id", kid_info["ha_user_id"])
        kid_info.setdefault("reward_claims", kid_data.get("reward_claims", {}))
        kid_info.setdefault("reward_approvals", kid_data.get("reward_approvals", {}))
        kid_info.setdefault("chore_claims", kid_data.get("chore_claims", {}))
        kid_info.setdefault("chore_approvals", kid_data.get("chore_approvals", {}))
        kid_info.setdefault("penalty_applies", kid_data.get("penalty_applies", {}))
        kid_info.setdefault("bonus_applies", kid_data.get("bonus_applies", {}))
        kid_info.setdefault("pending_rewards", kid_data.get("pending_rewards", []))
        kid_info.setdefault("redeemed_rewards", kid_data.get("redeemed_rewards", []))
        kid_info.setdefault(
            "points_earned_today", kid_data.get("points_earned_today", 0.0)
        )
        kid_info.setdefault(
            "points_earned_weekly", kid_data.get("points_earned_weekly", 0.0)
        )
        kid_info.setdefault(
            "points_earned_monthly", kid_data.get("points_earned_monthly", 0.0)
        )
        kid_info.setdefault("max_points_ever", kid_data.get("max_points_ever", 0.0))
        kid_info.setdefault("points_multiplier", kid_data.get("points_multiplier", 1.0))
        kid_info["enable_notifications"] = kid_data.get(
            "enable_notifications", kid_info.get("enable_notifications", True)
        )
        kid_info["mobile_notify_service"] = kid_data.get(
            "mobile_notify_service", kid_info.get("mobile_notify_service", "")
        )
        kid_info["use_persistent_notifications"] = kid_data.get(
            "use_persistent_notifications",
            kid_info.get("use_persistent_notifications", True),
        )
        kid_info.setdefault("chore_streaks", {})
        kid_info.setdefault("overall_chore_streak", 0)
        kid_info.setdefault("last_chore_date", None)
        kid_info.setdefault("overdue_chores", [])
        kid_info.setdefault("overdue_notifications", {})

        self._normalize_kid_lists(self._data[DATA_KIDS][kid_id])

        LOGGER.debug("Updated kid '%s' with ID: %s", kid_info["name"], kid_id)

    # -- Parents
    def _create_parent(self, parent_id: str, parent_data: dict[str, Any]):
        associated_kids_ids = []
        for kid_id in parent_data.get("associated_kids", []):
            if kid_id in self.kids_data:
                associated_kids_ids.append(kid_id)
            else:
                LOGGER.warning(
                    "Parent '%s': Kid ID '%s' not found. Skipping assignment to parent",
                    parent_data.get("name", parent_id),
                    kid_id,
                )

        self._data[DATA_PARENTS][parent_id] = {
            "name": parent_data.get("name", ""),
            "ha_user_id": parent_data.get("ha_user_id", ""),
            "associated_kids": associated_kids_ids,
            "enable_notifications": parent_data.get("enable_notifications", True),
            "mobile_notify_service": parent_data.get("mobile_notify_service", ""),
            "use_persistent_notifications": parent_data.get(
                "use_persistent_notifications", True
            ),
            "internal_id": parent_id,
        }
        LOGGER.debug(
            "Added new parent '%s' with ID: %s",
            self._data[DATA_PARENTS][parent_id]["name"],
            parent_id,
        )

    def _update_parent(self, parent_id: str, parent_data: dict[str, Any]):
        parent_info = self._data[DATA_PARENTS][parent_id]
        parent_info["name"] = parent_data.get("name", parent_info["name"])
        parent_info["ha_user_id"] = parent_data.get(
            "ha_user_id", parent_info["ha_user_id"]
        )

        # Update associated_kids
        updated_kids = []
        for kid_id in parent_data.get("associated_kids", []):
            if kid_id in self.kids_data:
                updated_kids.append(kid_id)
            else:
                LOGGER.warning(
                    "Parent '%s': Kid ID '%s' not found. Skipping assignment",
                    parent_info["name"],
                    kid_id,
                )
        parent_info["associated_kids"] = updated_kids
        parent_info["enable_notifications"] = parent_data.get(
            "enable_notifications", parent_info.get("enable_notifications", True)
        )
        parent_info["mobile_notify_service"] = parent_data.get(
            "mobile_notify_service", parent_info.get("mobile_notify_service", "")
        )
        parent_info["use_persistent_notifications"] = parent_data.get(
            "use_persistent_notifications",
            parent_info.get("use_persistent_notifications", True),
        )

        LOGGER.debug("Updated parent '%s' with ID: %s", parent_info["name"], parent_id)

    # -- Chores
    def _create_chore(self, chore_id: str, chore_data: dict[str, Any]):
        assigned_kids_ids = []
        for kid_name in chore_data.get("assigned_kids", []):
            kid_id = self._get_kid_id_by_name(kid_name)
            if kid_id:
                assigned_kids_ids.append(kid_id)
            else:
                LOGGER.warning(
                    "Chore '%s': Kid name '%s' not found. Skipping assignment",
                    chore_data.get("name", chore_id),
                    kid_name,
                )

        # If chore is recurring, set due_date to creation date if not set
        freq = chore_data.get("recurring_frequency", FREQUENCY_NONE)
        if freq != FREQUENCY_NONE and not chore_data.get("due_date"):
            now_local = dt_util.utcnow().astimezone(
                dt_util.get_time_zone(self.hass.config.time_zone)
            )
            # Force the time to 23:59:00 (and zero microseconds)
            default_due = now_local.replace(hour=23, minute=59, second=0, microsecond=0)
            chore_data["due_date"] = default_due.isoformat()
            LOGGER.debug(
                "Chore '%s' has freq '%s' but no due_date. Defaulting to 23:59 local time: %s",
                chore_data.get("name", chore_id),
                freq,
                chore_data["due_date"],
            )

        self._data[DATA_CHORES][chore_id] = {
            "name": chore_data.get("name", ""),
            "state": chore_data.get("state", CHORE_STATE_PENDING),
            "default_points": chore_data.get("default_points", DEFAULT_POINTS),
            "allow_multiple_claims_per_day": chore_data.get(
                "allow_multiple_claims_per_day", DEFAULT_MULTIPLE_CLAIMS_PER_DAY
            ),
            "partial_allowed": chore_data.get(
                "partial_allowed", DEFAULT_PARTIAL_ALLOWED
            ),
            "description": chore_data.get("description", ""),
            "chore_labels": chore_data.get("chore_labels", []),
            "icon": chore_data.get("icon", DEFAULT_ICON),
            "shared_chore": chore_data.get("shared_chore", False),
            "assigned_kids": assigned_kids_ids,
            "recurring_frequency": chore_data.get(
                "recurring_frequency", FREQUENCY_NONE
            ),
            "custom_interval": chore_data.get("custom_interval")
            if chore_data.get("recurring_frequency") == FREQUENCY_CUSTOM
            else None,
            "custom_interval_unit": chore_data.get("custom_interval_unit")
            if chore_data.get("recurring_frequency") == FREQUENCY_CUSTOM
            else None,
            "due_date": chore_data.get("due_date"),
            "last_completed": chore_data.get("last_completed"),
            "last_claimed": chore_data.get("last_claimed"),
            "applicable_days": chore_data.get("applicable_days", []),
            "notify_on_claim": chore_data.get(
                "notify_on_claim", DEFAULT_NOTIFY_ON_CLAIM
            ),
            "notify_on_approval": chore_data.get(
                "notify_on_approval", DEFAULT_NOTIFY_ON_APPROVAL
            ),
            "notify_on_disapproval": chore_data.get(
                "notify_on_disapproval", DEFAULT_NOTIFY_ON_DISAPPROVAL
            ),
            "internal_id": chore_id,
        }
        LOGGER.debug(
            "Added new chore '%s' with ID: %s",
            self._data[DATA_CHORES][chore_id]["name"],
            chore_id,
        )

        # Notify Kids of new chore
        new_name = self._data[DATA_CHORES][chore_id]["name"]
        due_date = self._data[DATA_CHORES][chore_id]["due_date"]
        for kid_id in assigned_kids_ids:
            due_str = due_date if due_date else "No due date set"
            extra_data = {"kid_id": kid_id, "chore_id": chore_id}
            self.hass.async_create_task(
                self._notify_kid(
                    kid_id,
                    title="KidsChores: New Chore",
                    message=f"A new chore '{new_name}' was assigned to you! Due: {due_str}",
                    extra_data=extra_data,
                )
            )

    def _update_chore(self, chore_id: str, chore_data: dict[str, Any]):
        chore_info = self._data[DATA_CHORES][chore_id]
        chore_info["name"] = chore_data.get("name", chore_info["name"])
        chore_info["state"] = chore_data.get("state", chore_info["state"])
        chore_info["default_points"] = chore_data.get(
            "default_points", chore_info["default_points"]
        )
        chore_info["allow_multiple_claims_per_day"] = chore_data.get(
            "allow_multiple_claims_per_day", chore_info["allow_multiple_claims_per_day"]
        )
        chore_info["partial_allowed"] = chore_data.get(
            "partial_allowed", chore_info["partial_allowed"]
        )
        chore_info["description"] = chore_data.get(
            "description", chore_info["description"]
        )
        chore_info["chore_labels"] = chore_data.get(
            "chore_labels", chore_info.get("chore_labels", [])
        )
        chore_info["icon"] = chore_data.get("icon", chore_info["icon"])
        chore_info["shared_chore"] = chore_data.get(
            "shared_chore", chore_info["shared_chore"]
        )

        assigned_kids_ids = []
        for kid_name in chore_data.get("assigned_kids", []):
            kid_id = self._get_kid_id_by_name(kid_name)
            if kid_id:
                assigned_kids_ids.append(kid_id)
            else:
                LOGGER.warning(
                    "Chore '%s': Kid name '%s' not found. Skipping assignment",
                    chore_data.get("name", chore_id),
                    kid_name,
                )
        old_assigned = set(chore_info.get("assigned_kids", []))
        new_assigned = set(assigned_kids_ids)
        removed_kids = old_assigned - new_assigned
        for kid in removed_kids:
            self._remove_kid_chore_entities(kid, chore_id)
            self._cleanup_chore_from_kid(kid, chore_id)

        # Update the chore's assigned kids list with the new assignments
        chore_info["assigned_kids"] = list(new_assigned)

        chore_info["recurring_frequency"] = chore_data.get(
            "recurring_frequency", chore_info["recurring_frequency"]
        )
        chore_info["due_date"] = chore_data.get("due_date", chore_info["due_date"])
        chore_info["last_completed"] = chore_data.get(
            "last_completed", chore_info.get("last_completed")
        )
        chore_info["last_claimed"] = chore_data.get(
            "last_claimed", chore_info.get("last_claimed")
        )
        chore_info["applicable_days"] = chore_data.get(
            "applicable_days", chore_info.get("applicable_days", [])
        )
        chore_info["notify_on_claim"] = chore_data.get(
            "notify_on_claim",
            chore_info.get("notify_on_claim", DEFAULT_NOTIFY_ON_CLAIM),
        )
        chore_info["notify_on_approval"] = chore_data.get(
            "notify_on_approval",
            chore_info.get("notify_on_approval", DEFAULT_NOTIFY_ON_APPROVAL),
        )
        chore_info["notify_on_disapproval"] = chore_data.get(
            "notify_on_disapproval",
            chore_info.get("notify_on_disapproval", DEFAULT_NOTIFY_ON_DISAPPROVAL),
        )
        if chore_info["recurring_frequency"] == FREQUENCY_CUSTOM:
            chore_info["custom_interval"] = chore_data.get("custom_interval")
            chore_info["custom_interval_unit"] = chore_data.get("custom_interval_unit")
        else:
            chore_info["custom_interval"] = None
            chore_info["custom_interval_unit"] = None

        LOGGER.debug("Updated chore '%s' with ID: %s", chore_info["name"], chore_id)

        self.hass.async_create_task(self._check_overdue_chores())

    # -- Badges
    def _create_badge(self, badge_id: str, badge_data: dict[str, Any]):
        self._data[DATA_BADGES][badge_id] = {
            "name": badge_data.get("name", ""),
            "threshold_type": badge_data.get(
                "threshold_type", BADGE_THRESHOLD_TYPE_POINTS
            ),
            "threshold_value": badge_data.get(
                "threshold_value", DEFAULT_BADGE_THRESHOLD
            ),
            "chore_count_type": badge_data.get("chore_count_type", FREQUENCY_DAILY),
            "earned_by": badge_data.get("earned_by", []),
            "points_multiplier": badge_data.get(
                "points_multiplier", DEFAULT_POINTS_MULTIPLIER
            ),
            "icon": badge_data.get("icon", DEFAULT_ICON),
            "description": badge_data.get("description", ""),
            "badge_labels": badge_data.get("badge_labels", []),
            "internal_id": badge_id,
        }
        LOGGER.debug(
            "Added new badge '%s' with ID: %s",
            self._data[DATA_BADGES][badge_id]["name"],
            badge_id,
        )

    def _update_badge(self, badge_id: str, badge_data: dict[str, Any]):
        badge_info = self._data[DATA_BADGES][badge_id]
        badge_info["name"] = badge_data.get("name", badge_info["name"])
        badge_info["threshold_type"] = badge_data.get(
            "threshold_type",
            badge_info.get("threshold_type", BADGE_THRESHOLD_TYPE_POINTS),
        )
        badge_info["threshold_value"] = badge_data.get(
            "threshold_value",
            badge_info.get("threshold_value", DEFAULT_BADGE_THRESHOLD),
        )
        badge_info["chore_count_type"] = badge_data.get(
            "chore_count_type", badge_info.get("chore_count_type", FREQUENCY_NONE)
        )
        badge_info["points_multiplier"] = badge_data.get(
            "points_multiplier",
            badge_info.get("points_multiplier", DEFAULT_POINTS_MULTIPLIER),
        )
        badge_info["icon"] = badge_data.get(
            "icon", badge_info.get("icon", DEFAULT_ICON)
        )
        badge_info["description"] = badge_data.get(
            "description", badge_info.get("description", "")
        )
        badge_info["badge_labels"] = badge_data.get(
            "badge_labels", badge_info.get("badge_labels", [])
        )

        LOGGER.debug("Updated badge '%s' with ID: %s", badge_info["name"], badge_id)

    # -- Rewards
    def _create_reward(self, reward_id: str, reward_data: dict[str, Any]):
        self._data[DATA_REWARDS][reward_id] = {
            "name": reward_data.get("name", ""),
            "cost": reward_data.get("cost", DEFAULT_REWARD_COST),
            "description": reward_data.get("description", ""),
            "reward_labels": reward_data.get("reward_labels", []),
            "icon": reward_data.get("icon", DEFAULT_REWARD_ICON),
            "internal_id": reward_id,
        }
        LOGGER.debug(
            "Added new reward '%s' with ID: %s",
            self._data[DATA_REWARDS][reward_id]["name"],
            reward_id,
        )

    def _update_reward(self, reward_id: str, reward_data: dict[str, Any]):
        reward_info = self._data[DATA_REWARDS][reward_id]
        reward_info["name"] = reward_data.get("name", reward_info["name"])
        reward_info["cost"] = reward_data.get("cost", reward_info["cost"])
        reward_info["description"] = reward_data.get(
            "description", reward_info["description"]
        )
        reward_info["reward_labels"] = reward_data.get(
            "reward_labels", reward_info.get("reward_labels", [])
        )
        reward_info["icon"] = reward_data.get("icon", reward_info["icon"])
        LOGGER.debug("Updated reward '%s' with ID: %s", reward_info["name"], reward_id)

    # -- Penalties
    def _create_penalty(self, penalty_id: str, penalty_data: dict[str, Any]):
        self._data[DATA_PENALTIES][penalty_id] = {
            "name": penalty_data.get("name", ""),
            "points": penalty_data.get("points", -DEFAULT_PENALTY_POINTS),
            "description": penalty_data.get("description", ""),
            "penalty_labels": penalty_data.get("penalty_labels", []),
            "icon": penalty_data.get("icon", DEFAULT_PENALTY_ICON),
            "internal_id": penalty_id,
        }
        LOGGER.debug(
            "Added new penalty '%s' with ID: %s",
            self._data[DATA_PENALTIES][penalty_id]["name"],
            penalty_id,
        )

    def _update_penalty(self, penalty_id: str, penalty_data: dict[str, Any]):
        penalty_info = self._data[DATA_PENALTIES][penalty_id]
        penalty_info["name"] = penalty_data.get("name", penalty_info["name"])
        penalty_info["points"] = penalty_data.get("points", penalty_info["points"])
        penalty_info["description"] = penalty_data.get(
            "description", penalty_info["description"]
        )
        penalty_info["penalty_labels"] = penalty_data.get(
            "penalty_labels", penalty_info.get("penalty_labels", [])
        )
        penalty_info["icon"] = penalty_data.get("icon", penalty_info["icon"])
        LOGGER.debug(
            "Updated penalty '%s' with ID: %s", penalty_info["name"], penalty_id
        )

    # -- Bonuses
    def _create_bonus(self, bonus_id: str, bonus_data: dict[str, Any]):
        self._data[DATA_BONUSES][bonus_id] = {
            "name": bonus_data.get("name", ""),
            "points": bonus_data.get("points", DEFAULT_BONUS_POINTS),
            "description": bonus_data.get("description", ""),
            "bonus_labels": bonus_data.get("bonus_labels", []),
            "icon": bonus_data.get("icon", DEFAULT_BONUS_ICON),
            "internal_id": bonus_id,
        }
        LOGGER.debug(
            "Added new bonus '%s' with ID: %s",
            self._data[DATA_BONUSES][bonus_id]["name"],
            bonus_id,
        )

    def _update_bonus(self, bonus_id: str, bonus_data: dict[str, Any]):
        bonus_info = self._data[DATA_BONUSES][bonus_id]
        bonus_info["name"] = bonus_data.get("name", bonus_info["name"])
        bonus_info["points"] = bonus_data.get("points", bonus_info["points"])
        bonus_info["description"] = bonus_data.get(
            "description", bonus_info["description"]
        )
        bonus_info["bonus_labels"] = bonus_data.get(
            "bonus_labels", bonus_info.get("bonus_labels", [])
        )
        bonus_info["icon"] = bonus_data.get("icon", bonus_info["icon"])
        LOGGER.debug("Updated bonus '%s' with ID: %s", bonus_info["name"], bonus_id)

    # -- Achievements
    def _create_achievement(
        self, achievement_id: str, achievement_data: dict[str, Any]
    ):
        self._data[DATA_ACHIEVEMENTS][achievement_id] = {
            "name": achievement_data.get("name", ""),
            "description": achievement_data.get("description", ""),
            "achievement_labels": achievement_data.get("achievement_labels", []),
            "icon": achievement_data.get("icon", ""),
            "assigned_kids": achievement_data.get("assigned_kids", []),
            "type": achievement_data.get("type", "individual"),
            "selected_chore_id": achievement_data.get("selected_chore_id", ""),
            "criteria": achievement_data.get("criteria", ""),
            "target_value": achievement_data.get("target_value", 1),
            "reward_points": achievement_data.get("reward_points", 0),
            "progress": achievement_data.get("progress", {}),
            "internal_id": achievement_id,
        }
        LOGGER.debug(
            "Added new achievement '%s' with ID: %s",
            self._data[DATA_ACHIEVEMENTS][achievement_id]["name"],
            achievement_id,
        )

    def _update_achievement(
        self, achievement_id: str, achievement_data: dict[str, Any]
    ):
        achievement_info = self._data[DATA_ACHIEVEMENTS][achievement_id]
        achievement_info["name"] = achievement_data.get(
            "name", achievement_info["name"]
        )
        achievement_info["description"] = achievement_data.get(
            "description", achievement_info["description"]
        )
        achievement_info["achievement_labels"] = achievement_data.get(
            "achievement_labels", achievement_info.get("achievement_labels", [])
        )
        achievement_info["icon"] = achievement_data.get(
            "icon", achievement_info["icon"]
        )
        achievement_info["assigned_kids"] = achievement_data.get(
            "assigned_kids", achievement_info["assigned_kids"]
        )
        achievement_info["type"] = achievement_data.get(
            "type", achievement_info["type"]
        )
        achievement_info["selected_chore_id"] = achievement_data.get(
            "selected_chore_id", achievement_info.get("selected_chore_id", "")
        )
        achievement_info["criteria"] = achievement_data.get(
            "criteria", achievement_info["criteria"]
        )
        achievement_info["target_value"] = achievement_data.get(
            "target_value", achievement_info["target_value"]
        )
        achievement_info["reward_points"] = achievement_data.get(
            "reward_points", achievement_info["reward_points"]
        )

        LOGGER.debug(
            "Updated achievement '%s' with ID: %s",
            achievement_info["name"],
            achievement_id,
        )

    # -- Challenges
    def _create_challenge(self, challenge_id: str, challenge_data: dict[str, Any]):
        self._data[DATA_CHALLENGES][challenge_id] = {
            "name": challenge_data.get("name", ""),
            "description": challenge_data.get("description", ""),
            "challenge_labels": challenge_data.get("challenge_labels", []),
            "icon": challenge_data.get("icon", ""),
            "assigned_kids": challenge_data.get("assigned_kids", []),
            "type": challenge_data.get("type", "individual"),
            "selected_chore_id": challenge_data.get("selected_chore_id", ""),
            "criteria": challenge_data.get("criteria", ""),
            "target_value": challenge_data.get("target_value", 1),
            "reward_points": challenge_data.get("reward_points", 0),
            "start_date": challenge_data.get("start_date")
            if challenge_data.get("start_date") not in [None, {}]
            else None,
            "end_date": challenge_data.get("end_date")
            if challenge_data.get("end_date") not in [None, {}]
            else None,
            "progress": challenge_data.get("progress", {}),
            "internal_id": challenge_id,
        }
        LOGGER.debug(
            "Added new challenge '%s' with ID: %s",
            self._data[DATA_CHALLENGES][challenge_id]["name"],
            challenge_id,
        )

    def _update_challenge(self, challenge_id: str, challenge_data: dict[str, Any]):
        challenge_info = self._data[DATA_CHALLENGES][challenge_id]
        challenge_info["name"] = challenge_data.get("name", challenge_info["name"])
        challenge_info["description"] = challenge_data.get(
            "description", challenge_info["description"]
        )
        challenge_info["challenge_labels"] = challenge_data.get(
            "challenge_labels", challenge_info.get("challenge_labels", [])
        )
        challenge_info["icon"] = challenge_data.get("icon", challenge_info["icon"])
        challenge_info["assigned_kids"] = challenge_data.get(
            "assigned_kids", challenge_info["assigned_kids"]
        )
        challenge_info["type"] = challenge_data.get("type", challenge_info["type"])
        challenge_info["selected_chore_id"] = challenge_data.get(
            "selected_chore_id", challenge_info.get("selected_chore_id", "")
        )
        challenge_info["criteria"] = challenge_data.get(
            "criteria", challenge_info["criteria"]
        )
        challenge_info["target_value"] = challenge_data.get(
            "target_value", challenge_info["target_value"]
        )
        challenge_info["reward_points"] = challenge_data.get(
            "reward_points", challenge_info["reward_points"]
        )
        challenge_info["start_date"] = (
            challenge_data.get("start_date")
            if challenge_data.get("start_date") not in [None, {}]
            else None
        )
        challenge_info["end_date"] = (
            challenge_data.get("end_date")
            if challenge_data.get("end_date") not in [None, {}]
            else None
        )
        LOGGER.debug(
            "Updated challenge '%s' with ID: %s", challenge_info["name"], challenge_id
        )

    # -------------------------------------------------------------------------------------
    # Properties for Easy Access
    # -------------------------------------------------------------------------------------

    @property
    def kids_data(self) -> dict[str, Any]:
        """Return the kids data."""
        return self._data.get(DATA_KIDS, {})

    @property
    def parents_data(self) -> dict[str, Any]:
        """Return the parents data."""
        return self._data.get(DATA_PARENTS, {})

    @property
    def chores_data(self) -> dict[str, Any]:
        """Return the chores data."""
        return self._data.get(DATA_CHORES, {})

    @property
    def badges_data(self) -> dict[str, Any]:
        """Return the badges data."""
        return self._data.get(DATA_BADGES, {})

    @property
    def rewards_data(self) -> dict[str, Any]:
        """Return the rewards data."""
        return self._data.get(DATA_REWARDS, {})

    @property
    def penalties_data(self) -> dict[str, Any]:
        """Return the penalties data."""
        return self._data.get(DATA_PENALTIES, {})

    @property
    def achievements_data(self) -> dict[str, Any]:
        """Return the achievements data."""
        return self._data.get(DATA_ACHIEVEMENTS, {})  # New

    @property
    def challenges_data(self) -> dict[str, Any]:
        """Return the challenges data."""
        return self._data.get(DATA_CHALLENGES, {})

    @property
    def bonuses_data(self) -> dict[str, Any]:
        """Return the bonuses data."""
        return self._data.get(DATA_BONUSES, {})

    # -------------------------------------------------------------------------------------
    # Parents: Add, Remove
    # -------------------------------------------------------------------------------------

    def add_parent(self, parent_def: dict[str, Any]):
        """Add new parent at runtime if needed."""
        parent_name = parent_def.get("name")
        ha_user_id = parent_def.get("ha_user_id")
        kid_ids = parent_def.get("associated_kids", [])

        if not parent_name or not ha_user_id:
            LOGGER.warning("Add parent: Parent must have a name and ha_user_id")
            return

        if any(p["ha_user_id"] == ha_user_id for p in self.parents_data.values()):
            LOGGER.warning(
                "Add parent: Parent with ha_user_id '%s' already exists", ha_user_id
            )
            return

        valid_kids = []
        for kid_id in kid_ids:
            if kid_id in self.kids_data:
                valid_kids.append(kid_id)
            else:
                LOGGER.warning(
                    "Add parent: Kid ID '%s' not found. Skipping assignment to parent '%s'",
                    kid_id,
                    parent_name,
                )

        new_id = str(uuid.uuid4())
        self.parents_data[new_id] = {
            "name": parent_name,
            "ha_user_id": ha_user_id,
            "associated_kids": valid_kids,
            "internal_id": new_id,
        }
        LOGGER.debug("Added new parent '%s' with ID: %s", parent_name, new_id)
        self._persist()
        self.async_set_updated_data(self._data)

    def remove_parent(self, parent_id: str):
        """Remove a parent by ID."""
        if parent_id in self.parents_data:
            parent_name = self.parents_data[parent_id]["name"]
            del self.parents_data[parent_id]
            LOGGER.debug("Removed parent '%s' with ID: %s", parent_name, parent_id)
            self._persist()
            self.async_set_updated_data(self._data)
        else:
            LOGGER.warning("Remove parent: Parent ID '%s' not found", parent_id)

    # -------------------------------------------------------------------------------------
    # Chores: Claim, Approve, Disapprove, Compute Global State for Shared Chores
    # -------------------------------------------------------------------------------------

    def claim_chore(self, kid_id: str, chore_id: str, user_name: str):
        """Kid claims chore => state=claimed; parent must then approve."""
        if chore_id not in self.chores_data:
            LOGGER.warning("Chore ID '%s' not found for claim", chore_id)
            raise HomeAssistantError(f"Chore with ID '{chore_id}' not found.")

        chore_info = self.chores_data[chore_id]
        if kid_id not in chore_info.get("assigned_kids", []):
            LOGGER.warning(
                "Claim chore: Chore ID '%s' not assigned to kid ID '%s'",
                chore_id,
                kid_id,
            )
            raise HomeAssistantError(
                f"Chore '{chore_info.get('name')}' is not assigned to kid '{self.kids_data[kid_id]['name']}'."
            )

        if kid_id not in self.kids_data:
            LOGGER.warning("Kid ID '%s' not found", kid_id)
            raise HomeAssistantError(f"Kid with ID '{kid_id}' not found.")

        kid_info = self.kids_data.get(kid_id)

        self._normalize_kid_lists(kid_info)

        allow_multiple = chore_info.get("allow_multiple_claims_per_day", False)
        if allow_multiple:
            # If already approved, remove it so the new claim can trigger a new approval flow
            kid_info["approved_chores"] = [
                item for item in kid_info.get("approved_chores", []) if item != chore_id
            ]

        if not allow_multiple:
            if chore_id in kid_info.get(
                "claimed_chores", []
            ) or chore_id in kid_info.get("approved_chores", []):
                error_message = f"Chore '{chore_info['name']}' has already been claimed today and multiple claims are not allowed."
                LOGGER.warning(error_message)
                raise HomeAssistantError(error_message)

        self._process_chore_state(kid_id, chore_id, CHORE_STATE_CLAIMED)

        # Send a notification to the parents that a kid claimed a chore
        if chore_info.get(CONF_NOTIFY_ON_CLAIM, DEFAULT_NOTIFY_ON_CLAIM):
            actions = [
                {
                    "action": f"{ACTION_APPROVE_CHORE}|{kid_id}|{chore_id}",
                    "title": ACTION_TITLE_APPROVE,
                },
                {
                    "action": f"{ACTION_DISAPPROVE_CHORE}|{kid_id}|{chore_id}",
                    "title": ACTION_TITLE_DISAPPROVE,
                },
                {
                    "action": f"{ACTION_REMIND_30}|{kid_id}|{chore_id}",
                    "title": ACTION_TITLE_REMIND_30,
                },
            ]
            # Pass extra context so the event handler can route the action.
            extra_data = {
                "kid_id": kid_id,
                "chore_id": chore_id,
            }
            self.hass.async_create_task(
                self._notify_parents(
                    kid_id,
                    title="KidsChores: Chore Claimed",
                    message=f"'{self.kids_data[kid_id]['name']}' claimed chore '{self.chores_data[chore_id]['name']}'",
                    actions=actions,
                    extra_data=extra_data,
                )
            )

        self._persist()
        self.async_set_updated_data(self._data)

    def approve_chore(
        self,
        parent_name: str,
        kid_id: str,
        chore_id: str,
        points_awarded: Optional[float] = None,
    ):
        """Approve a chore for kid_id if assigned."""
        if chore_id not in self.chores_data:
            raise HomeAssistantError(f"Chore with ID '{chore_id}' not found.")

        chore_info = self.chores_data[chore_id]
        if kid_id not in chore_info.get("assigned_kids", []):
            raise HomeAssistantError(
                f"Chore '{chore_info.get('name')}' is not assigned to kid '{self.kids_data[kid_id]['name']}'."
            )

        if kid_id not in self.kids_data:
            raise HomeAssistantError(f"Kid with ID '{kid_id}' not found.")

        kid_info = self.kids_data.get(kid_id)

        allow_multiple = chore_info.get("allow_multiple_claims_per_day", False)
        if not allow_multiple:
            if chore_id in kid_info.get("approved_chores", []):
                error_message = f"Chore '{chore_info['name']}' has already been approved today; multiple approvals not allowed."
                LOGGER.warning(error_message)
                raise HomeAssistantError(error_message)

        default_points = chore_info.get("default_points", DEFAULT_POINTS)
        multiplier = kid_info.get("points_multiplier", 1.0)
        awarded_points = (
            points_awarded * multiplier
            if points_awarded is not None
            else default_points * multiplier
        )

        self._process_chore_state(
            kid_id, chore_id, CHORE_STATE_APPROVED, points_awarded=awarded_points
        )

        # Remove to avoid awarding duplicated points
        # old_points = float(kid_info["points"])
        # new_points = old_points + awarded_points
        # self.update_kid_points(kid_id, new_points)

        # increment completed chores counters
        kid_info["completed_chores_today"] += 1
        kid_info["completed_chores_weekly"] += 1
        kid_info["completed_chores_monthly"] += 1
        kid_info["completed_chores_total"] += 1

        # Track today’s approvals for chores that allow multiple claims.
        if chore_info.get("allow_multiple_claims_per_day", False):
            kid_info.setdefault("today_chore_approvals", {})
            kid_info["today_chore_approvals"][chore_id] = (
                kid_info["today_chore_approvals"].get(chore_id, 0) + 1
            )

        chore_info["last_completed"] = dt_util.utcnow().isoformat()

        today = dt_util.as_local(dt_util.utcnow()).date()
        self._update_chore_streak_for_kid(kid_id, chore_id, today)
        self._update_overall_chore_streak(kid_id, today)

        # remove from pending approvals
        self._data[DATA_PENDING_CHORE_APPROVALS] = [
            ap
            for ap in self._data[DATA_PENDING_CHORE_APPROVALS]
            if not (ap["kid_id"] == kid_id and ap["chore_id"] == chore_id)
        ]

        # increment chore approvals
        if chore_id in kid_info["chore_approvals"]:
            kid_info["chore_approvals"][chore_id] += 1
        else:
            kid_info["chore_approvals"][chore_id] = 1

        # Manage Achievements
        today = dt_util.as_local(dt_util.utcnow()).date()
        for achievement_id, achievement in self.achievements_data.items():
            if achievement.get("type") == ACHIEVEMENT_TYPE_STREAK:
                selected_chore_id = achievement.get("selected_chore_id")
                if selected_chore_id == chore_id:
                    # Get or create the progress dict for this kid
                    progress = achievement.setdefault("progress", {}).setdefault(
                        kid_id,
                        {"current_streak": 0, "last_date": None, "awarded": False},
                    )
                    self._update_streak_progress(progress, today)

        # Manage Challenges
        today_iso = dt_util.as_local(dt_util.utcnow()).date().isoformat()
        for challenge_id, challenge in self.challenges_data.items():
            if challenge.get("type") == CHALLENGE_TYPE_TOTAL_WITHIN_WINDOW:
                # (Challenge update logic for total-within-window remains here)
                start_date_raw = challenge.get("start_date")
                if isinstance(start_date_raw, str):
                    start_date = dt_util.parse_datetime(start_date_raw)
                    if start_date and start_date.tzinfo is None:
                        start_date = start_date.replace(tzinfo=dt_util.UTC)
                else:
                    start_date = None

                end_date_raw = challenge.get("end_date")
                if isinstance(end_date_raw, str):
                    end_date = dt_util.parse_datetime(end_date_raw)
                    if end_date and end_date.tzinfo is None:
                        end_date = end_date.replace(tzinfo=dt_util.UTC)
                else:
                    end_date = None

                now = dt_util.utcnow()

                if start_date and end_date and start_date <= now <= end_date:
                    progress = challenge.setdefault("progress", {}).setdefault(
                        kid_id, {"count": 0, "awarded": False}
                    )
                    progress["count"] += 1

            elif challenge.get("type") == CHALLENGE_TYPE_DAILY_MIN:
                # Only update if the challenge is tracking a specific chore.
                selected_chore = challenge.get("selected_chore_id")
                if not selected_chore:
                    LOGGER.warning(
                        "Challenge '%s' of type daily_min has no selected_chore_id set. Skipping progress update.",
                        challenge.get("name"),
                    )
                    continue
                if selected_chore != chore_id:
                    continue
                if kid_id in challenge.get("assigned_kids", []):
                    progress = challenge.setdefault("progress", {}).setdefault(
                        kid_id, {"daily_counts": {}, "awarded": False}
                    )
                    progress["daily_counts"][today_iso] = (
                        progress["daily_counts"].get(today_iso, 0) + 1
                    )

        # Send a notification to the kid that chore was approved
        if chore_info.get(CONF_NOTIFY_ON_APPROVAL, DEFAULT_NOTIFY_ON_APPROVAL):
            extra_data = {"kid_id": kid_id, "chore_id": chore_id}
            self.hass.async_create_task(
                self._notify_kid(
                    kid_id,
                    title="KidsChores: Chore Approved",
                    message=f"Your chore '{chore_info['name']}' was approved. You earned {awarded_points} points.",
                    extra_data=extra_data,
                )
            )

        self._persist()
        self.async_set_updated_data(self._data)

    def disapprove_chore(self, parent_name: str, kid_id: str, chore_id: str):
        """Disapprove a chore for kid_id."""
        chore_info = self.chores_data.get(chore_id)
        if not chore_info:
            raise HomeAssistantError(f"Chore with ID '{chore_id}' not found.")

        kid_info = self.kids_data.get(kid_id)
        if not kid_info:
            raise HomeAssistantError(f"Kid with ID '{kid_id}' not found.")

        self._process_chore_state(kid_id, chore_id, CHORE_STATE_PENDING)

        # Send a notification to the kid that chore was disapproved
        if chore_info.get(CONF_NOTIFY_ON_DISAPPROVAL, DEFAULT_NOTIFY_ON_DISAPPROVAL):
            extra_data = {"kid_id": kid_id, "chore_id": chore_id}
            self.hass.async_create_task(
                self._notify_kid(
                    kid_id,
                    title="KidsChores: Chore Disapproved",
                    message=f"Your chore '{chore_info['name']}' was disapproved.",
                    extra_data=extra_data,
                )
            )

        self._persist()
        self.async_set_updated_data(self._data)

    def update_chore_state(self, chore_id: str, state: str):
        """Manually override a chore's state."""
        chore_info = self.chores_data.get(chore_id)
        if not chore_info:
            LOGGER.warning("Update chore state: Chore ID '%s' not found", chore_id)
            return
        # Set state for all kids assigned to the chore:
        for kid_id in chore_info.get("assigned_kids", []):
            if kid_id:
                self._process_chore_state(kid_id, chore_id, state)
        self._persist()
        self.async_set_updated_data(self._data)
        LOGGER.debug(f"Chore ID '{chore_id}' state manually updated to '{state}'")

    # -------------------------------------------------------------------------------------
    # Chore State Processing: Centralized Function
    # The most critical thing to understand when working on this function is that
    # chore_info["state"] is actually the global state of the chore. The individual chore
    # state per kid is always calculated based on whether they have any claimed, approved, or
    # overdue chores listed for them.
    #
    # Global state will only match if a single kid is assigned to the chore, or all kids
    # assigned are in the same state.
    # -------------------------------------------------------------------------------------

    def _process_chore_state(
        self,
        kid_id: str,
        chore_id: str,
        new_state: str,
        *,
        points_awarded: Optional[float] = None,
    ) -> None:
        LOGGER.debug(
            "Entering _process_chore_state with kid_id=%s, chore_id=%s, new_state=%s, points_awarded=%s",
            kid_id,
            chore_id,
            new_state,
            points_awarded,
        )

        """Centralized function to update a chore’s state for a given kid."""
        kid_info = self.kids_data.get(kid_id)
        chore_info = self.chores_data.get(chore_id)

        if not kid_info or not chore_info:
            LOGGER.warning(
                "State change skipped: Kid '%s' or Chore '%s' not found",
                kid_id,
                chore_id,
            )
            return

        # Clear any overdue tracking.
        kid_info.setdefault("overdue_chores", [])
        kid_info.setdefault("overdue_notifications", {})

        # Remove all instances of the chore from overdue lists.
        kid_info["overdue_chores"] = [
            entry for entry in kid_info.get("overdue_chores", []) if entry != chore_id
        ]

        if chore_id in kid_info["overdue_notifications"]:
            kid_info["overdue_notifications"].pop(chore_id)

        if new_state == CHORE_STATE_CLAIMED:
            # Remove all previous approvals in case of duplicate, add to claimed.
            kid_info["approved_chores"] = [
                item for item in kid_info.get("approved_chores", []) if item != chore_id
            ]

            kid_info.setdefault("claimed_chores", [])

            if chore_id not in kid_info["claimed_chores"]:
                kid_info["claimed_chores"].append(chore_id)

            chore_info["last_claimed"] = dt_util.utcnow().isoformat()

            self._data.setdefault(DATA_PENDING_CHORE_APPROVALS, []).append(
                {
                    "kid_id": kid_id,
                    "chore_id": chore_id,
                    "timestamp": dt_util.utcnow().isoformat(),
                }
            )

        elif new_state == CHORE_STATE_APPROVED:
            # Remove all claims for chores in case of duplicates, add to approvals.
            kid_info["claimed_chores"] = [
                item for item in kid_info.get("claimed_chores", []) if item != chore_id
            ]

            kid_info.setdefault("approved_chores", [])

            if chore_id not in kid_info["approved_chores"]:
                kid_info["approved_chores"].append(chore_id)

            chore_info["last_completed"] = dt_util.utcnow().isoformat()

            if points_awarded is not None:
                current_points = float(kid_info.get("points", 0))
                self.update_kid_points(kid_id, current_points + points_awarded)

            today = dt_util.as_local(dt_util.utcnow()).date()

            self._update_chore_streak_for_kid(kid_id, chore_id, today)
            self._update_overall_chore_streak(kid_id, today)

            self._data[DATA_PENDING_CHORE_APPROVALS] = [
                ap
                for ap in self._data.get(DATA_PENDING_CHORE_APPROVALS, [])
                if not (ap.get("kid_id") == kid_id and ap.get("chore_id") == chore_id)
            ]

        elif new_state == CHORE_STATE_PENDING:
            # Remove the chore from both claimed and approved lists.
            for field in ["claimed_chores", "approved_chores"]:
                if chore_id in kid_info.get(field, []):
                    kid_info[field] = [c for c in kid_info[field] if c != chore_id]

            # Remove from pending approvals.
            self._data[DATA_PENDING_CHORE_APPROVALS] = [
                ap
                for ap in self._data.get(DATA_PENDING_CHORE_APPROVALS, [])
                if not (ap.get("kid_id") == kid_id and ap.get("chore_id") == chore_id)
            ]

        elif new_state == CHORE_STATE_OVERDUE:
            # Mark as overdue.
            kid_info.setdefault("overdue_chores", [])

            if chore_id not in kid_info["overdue_chores"]:
                kid_info["overdue_chores"].append(chore_id)

            kid_info.setdefault("overdue_notifications", {})
            kid_info["overdue_notifications"][chore_id] = dt_util.utcnow().isoformat()

        # Compute and update the chore's global state.
        # Given the process above is handling everything properly for each kid, computing the global state straightforward.
        # This process needs run every time a chore state changes, so it no longer warrants a separate function.
        assigned_kids = chore_info.get("assigned_kids", [])

        if len(assigned_kids) == 1:
            # if only one kid is assigned to the chore, update the chore state to new state 1:1
            chore_info["state"] = new_state
        elif len(assigned_kids) > 1:
            # For chores assigned to multiple kids, you have to figure out the global state
            count_pending = count_claimed = count_approved = count_overdue = 0
            for kid_id in assigned_kids:
                kid_info = self.kids_data.get(kid_id, {})
                if chore_id in kid_info.get("overdue_chores", []):
                    count_overdue += 1
                elif chore_id in kid_info.get("approved_chores", []):
                    count_approved += 1
                elif chore_id in kid_info.get("claimed_chores", []):
                    count_claimed += 1
                else:
                    count_pending += 1
            total = len(assigned_kids)

            # If all kids are in the same state, update the chore state to new state 1:1
            if (
                count_pending == total
                or count_claimed == total
                or count_approved == total
                or count_overdue == total
            ):
                chore_info["state"] = new_state

            # For shared chores, recompute global state of a partial if they aren't all in the same state as checked above
            elif chore_info.get("shared_chore", False):
                if count_overdue > 0:
                    chore_info["state"] = CHORE_STATE_OVERDUE
                elif count_approved > 0:
                    chore_info["state"] = CHORE_STATE_APPROVED_IN_PART
                elif count_claimed > 0:
                    chore_info["state"] = CHORE_STATE_CLAIMED_IN_PART
                else:
                    chore_info["state"] = CHORE_STATE_UNKNOWN

            # For non-shared chores multiple assign it will be independent if they aren't all in the same state as checked above.
            elif chore_info.get("shared_chore", False) is False:
                chore_info["state"] = CHORE_STATE_INDEPENDENT

        else:
            chore_info["state"] = CHORE_STATE_UNKNOWN

        LOGGER.debug(
            "Chore '%s' global state computed as '%s'",
            chore_id,
            chore_info["state"],
        )

    # -------------------------------------------------------------------------------------
    # Kids: Update Points
    # -------------------------------------------------------------------------------------

    def update_kid_points(self, kid_id: str, new_points: float):
        """Set a kid's points to 'new_points', updating daily/weekly/monthly counters."""
        kid_info = self.kids_data.get(kid_id)
        if not kid_info:
            LOGGER.warning("Update kid points: Kid ID '%s' not found", kid_id)
            return

        old_points = float(kid_info["points"])
        delta = new_points - old_points
        if delta == 0:
            LOGGER.debug("No change in points for kid '%s'. Skipping updates", kid_id)
            return

        kid_info["points"] = new_points
        kid_info["points_earned_today"] += delta
        kid_info["points_earned_weekly"] += delta
        kid_info["points_earned_monthly"] += delta

        # Update Max Points Ever
        if new_points > kid_info.get("max_points_ever", 0):
            kid_info["max_points_ever"] = new_points

        # Check Badges
        self._check_badges_for_kid(kid_id)
        self._check_achievements_for_kid(kid_id)
        self._check_challenges_for_kid(kid_id)

        self._persist()
        self.async_set_updated_data(self._data)

        LOGGER.debug(
            "update_kid_points: Kid '%s' changed from %.2f to %.2f (delta=%.2f)",
            kid_id,
            old_points,
            new_points,
            delta,
        )

    # -------------------------------------------------------------------------------------
    # Rewards: Redeem, Approve, Disapprove
    # -------------------------------------------------------------------------------------

    def redeem_reward(self, parent_name: str, kid_id: str, reward_id: str):
        """Kid claims a reward => mark as pending approval (no deduction yet)."""
        reward = self.rewards_data.get(reward_id)
        if not reward:
            raise HomeAssistantError(f"Reward with ID '{reward_id}' not found.")

        kid_info = self.kids_data.get(kid_id)
        if not kid_info:
            raise HomeAssistantError(f"Kid with ID '{kid_id}' not found.")

        cost = reward.get("cost", 0.0)
        if kid_info["points"] < cost:
            raise HomeAssistantError(
                f"'{kid_info['name']}' does not have enough points ({cost} needed)."
            )

        kid_info.setdefault("pending_rewards", []).append(reward_id)
        kid_info.setdefault("redeemed_rewards", [])

        # Add to pending approvals
        self._data[DATA_PENDING_REWARD_APPROVALS].append(
            {
                "kid_id": kid_id,
                "reward_id": reward_id,
                "timestamp": dt_util.utcnow().isoformat(),
            }
        )

        # increment reward_claims counter
        if reward_id in kid_info["reward_claims"]:
            kid_info["reward_claims"][reward_id] += 1
        else:
            kid_info["reward_claims"][reward_id] = 1

        # Send a notification to the parents that a kid claimed a reward
        actions = [
            {
                "action": f"{ACTION_APPROVE_REWARD}|{kid_id}|{reward_id}",
                "title": ACTION_TITLE_APPROVE,
            },
            {
                "action": f"{ACTION_DISAPPROVE_REWARD}|{kid_id}|{reward_id}",
                "title": ACTION_TITLE_DISAPPROVE,
            },
            {
                "action": f"{ACTION_REMIND_30}|{kid_id}|{reward_id}",
                "title": ACTION_TITLE_REMIND_30,
            },
        ]
        extra_data = {"kid_id": kid_id, "reward_id": reward_id}
        self.hass.async_create_task(
            self._notify_parents(
                kid_id,
                title="KidsChores: Reward Claimed",
                message=f"'{kid_info['name']}' claimed reward '{reward['name']}'",
                actions=actions,
                extra_data=extra_data,
            )
        )

        self._persist()
        self.async_set_updated_data(self._data)

    def approve_reward(self, parent_name: str, kid_id: str, reward_id: str):
        """Parent approves the reward => deduct points."""
        kid_info = self.kids_data.get(kid_id)
        if not kid_info:
            raise HomeAssistantError(f"Kid with ID '{kid_id}' not found.")

        reward = self.rewards_data.get(reward_id)
        if not reward:
            raise HomeAssistantError(f"Reward with ID '{reward_id}' not found.")

        cost = reward.get("cost", 0.0)
        if reward_id in kid_info.get("pending_rewards", []):
            if kid_info["points"] < cost:
                raise HomeAssistantError(
                    f"'{kid_info['name']}' does not have enough points to redeem '{reward['name']}'."
                )

            # Deduct
            new_points = float(kid_info["points"]) - cost
            self.update_kid_points(kid_id, new_points)

            kid_info["pending_rewards"].remove(reward_id)
            kid_info["redeemed_rewards"].append(reward_id)
        else:
            # direct approval scenario
            if kid_info["points"] < cost:
                raise HomeAssistantError(
                    f"'{kid_info['name']}' does not have enough points to redeem '{reward['name']}'."
                )
            kid_info["points"] -= cost
            kid_info["redeemed_rewards"].append(reward_id)

        self._check_badges_for_kid(kid_id)

        # remove 1 claim from pending approvals
        approvals = self._data[DATA_PENDING_REWARD_APPROVALS]
        for i, ap in enumerate(approvals):
            if ap["kid_id"] == kid_id and ap["reward_id"] == reward_id:
                del approvals[i]  # Remove only the first match
                break  # Stop after the first removal

        # increment reward_approvals
        if reward_id in kid_info["reward_approvals"]:
            kid_info["reward_approvals"][reward_id] += 1
        else:
            kid_info["reward_approvals"][reward_id] = 1

        # Send a notification to the kid that reward was approved
        extra_data = {"kid_id": kid_id, "reward_id": reward_id}
        self.hass.async_create_task(
            self._notify_kid(
                kid_id,
                title="KidsChores: Reward Approved",
                message=f"Your reward '{reward['name']}' was approved.",
                extra_data=extra_data,
            )
        )

        self._persist()
        self.async_set_updated_data(self._data)

    def disapprove_reward(self, parent_name: str, kid_id: str, reward_id: str):
        """Disapprove a reward for kid_id."""

        reward = self.rewards_data.get(reward_id)
        if not reward:
            raise HomeAssistantError(f"Reward with ID '{reward_id}' not found.")

        # remove from pending approvals
        self._data[DATA_PENDING_REWARD_APPROVALS] = [
            ap
            for ap in self._data[DATA_PENDING_REWARD_APPROVALS]
            if not (ap["kid_id"] == kid_id and ap["reward_id"] == reward_id)
        ]

        kid_info = self.kids_data.get(kid_id)
        if kid_info and reward_id in kid_info.get("pending_rewards", []):
            kid_info["pending_rewards"].remove(reward_id)

        # Send a notification to the kid that reward was disapproved
        extra_data = {"kid_id": kid_id, "reward_id": reward_id}
        self.hass.async_create_task(
            self._notify_kid(
                kid_id,
                title="KidsChores: Reward Disapproved",
                message=f"Your reward '{reward['name']}' was disapproved.",
                extra_data=extra_data,
            )
        )

        self._persist()
        self.async_set_updated_data(self._data)

    # -------------------------------------------------------------------------------------
    # Badges: Add, Check, Award
    # -------------------------------------------------------------------------------------

    def add_badge(self, badge_def: dict[str, Any]):
        """Add new badge at runtime if needed."""
        badge_name = badge_def.get("name")
        if not badge_name:
            LOGGER.warning("Add badge: Badge must have a name")
            return
        if any(b["name"] == badge_name for b in self.badges_data.values()):
            LOGGER.warning("Add badge: Badge '%s' already exists", badge_name)
            return
        internal_id = str(uuid.uuid4())
        self.badges_data[internal_id] = {
            "name": badge_name,
            "threshold_type": badge_def.get(
                "threshold_type", BADGE_THRESHOLD_TYPE_POINTS
            ),
            "threshold_value": badge_def.get(
                "threshold_value", DEFAULT_BADGE_THRESHOLD
            ),
            "chore_count_type": badge_def.get("chore_count_type", FREQUENCY_DAILY),
            "earned_by": [],
            "points_multiplier": badge_def.get(
                "points_multiplier", DEFAULT_POINTS_MULTIPLIER
            ),
            "icon": badge_def.get("icon", DEFAULT_ICON),
            "description": badge_def.get("description", ""),
            "internal_id": internal_id,
        }
        LOGGER.debug("Added new badge '%s' with ID: %s", badge_name, internal_id)
        self._persist()
        self.async_set_updated_data(self._data)

    def _check_badges_for_kid(self, kid_id: str):
        """Evaluate all badge thresholds for kid."""
        kid_info = self.kids_data.get(kid_id)
        if not kid_info:
            return

        for badge_id, badge_data in self.badges_data.items():
            if kid_id in badge_data.get("earned_by", []):
                continue  # already earned
            threshold_type = badge_data.get("threshold_type")
            threshold_val = badge_data.get("threshold_value", 0)
            if threshold_type == BADGE_THRESHOLD_TYPE_POINTS:
                if kid_info["points"] >= threshold_val:
                    self._award_badge(kid_id, badge_id)
            elif threshold_type == BADGE_THRESHOLD_TYPE_CHORE_COUNT:
                ctype = badge_data.get("chore_count_type", FREQUENCY_DAILY)
                if ctype == "total":
                    ccount = kid_info.get("completed_chores_total", 0)
                else:
                    ccount = kid_info.get(f"completed_chores_{ctype}", 0)
                if ccount >= threshold_val:
                    self._award_badge(kid_id, badge_id)

    def _award_badge(self, kid_id: str, badge_id: str):
        """Add the badge to kid's 'earned_by' and kid's 'badges' list."""
        badge = self.badges_data.get(badge_id)
        if not badge:
            LOGGER.error(
                "Attempted to award non-existent badge ID '%s' to kid ID '%s'",
                badge_id,
                kid_id,
            )
            return

        if kid_id in badge.get("earned_by", []):
            return  # already earned

        badge.setdefault("earned_by", []).append(kid_id)
        kid_info = self.kids_data.get(kid_id, {})
        if badge["name"] not in kid_info.get("badges", []):
            kid_info.setdefault("badges", []).append(badge["name"])
            self._update_kid_multiplier(kid_id)

            badge_name = badge["name"]
            kid_name = kid_info["name"]

            # Send a notification to the kid and parents that a new badge was earned
            extra_data = {"kid_id": kid_id, "badge_id": badge_id}
            self.hass.async_create_task(
                self._notify_kid(
                    kid_id,
                    title="KidsChores: Badge Earned",
                    message=f"You earned a new badge: '{badge_name}'!",
                    extra_data=extra_data,
                )
            )
            self.hass.async_create_task(
                self._notify_parents(
                    kid_id,
                    title="KidsChores: Badge Earned",
                    message=f"'{kid_name}' earned a new badge: '{badge_name}'.",
                    extra_data=extra_data,
                )
            )

            self._persist()
            self.async_set_updated_data(self._data)

    def _update_kid_multiplier(self, kid_id: str):
        """Update the kid's points multiplier based on highest badge achieved."""
        kid_info = self.kids_data.get(kid_id)
        if not kid_info:
            return
        earned_badges = [
            b for b in self.badges_data.values() if kid_id in b.get("earned_by", [])
        ]
        if not earned_badges:
            kid_info["points_multiplier"] = 1.0
            return
        highest_mult = max(b.get("points_multiplier", 1.0) for b in earned_badges)
        kid_info["points_multiplier"] = highest_mult

    def _recalculate_all_badges(self):
        """Global re-check of all badges for all kids."""
        LOGGER.info("Starting global badge recalculation")

        ## Clear current references
        # for _, badge_info in self.badges_data.items():
        #    badge_info["earned_by"] = []
        # for _, kid_info in self.kids_data.items():
        #    kid_info["badges"] = []

        # Re-check thresholds
        for badge_id, badge_info in self.badges_data.items():
            ttype = badge_info.get("threshold_type", BADGE_THRESHOLD_TYPE_POINTS)
            tval = badge_info.get("threshold_value", 0)
            for kid_id, kid_info in self.kids_data.items():
                if ttype == BADGE_THRESHOLD_TYPE_POINTS:
                    if kid_info.get("max_points_ever", 0.0) >= tval:
                        self._award_badge(kid_id, badge_id)
                elif ttype == BADGE_THRESHOLD_TYPE_CHORE_COUNT:
                    ctype = badge_info.get("chore_count_type", FREQUENCY_DAILY)
                    if ctype == "total":
                        ccount = kid_info.get("completed_chores_total", 0)
                    else:
                        ccount = kid_info.get(f"completed_chores_{ctype}", 0)
                    if ccount >= tval:
                        self._award_badge(kid_id, badge_id)

        self._persist()
        self.async_set_updated_data(self._data)
        LOGGER.info("Badge recalculation complete")

    # -------------------------------------------------------------------------------------
    # Penalties: Apply, Add
    # -------------------------------------------------------------------------------------

    def apply_penalty(self, parent_name: str, kid_id: str, penalty_id: str):
        """Apply penalty => negative points to reduce kid's points."""
        penalty = self.penalties_data.get(penalty_id)
        if not penalty:
            raise HomeAssistantError(f"Penalty with ID '{penalty_id}' not found.")

        kid_info = self.kids_data.get(kid_id)
        if not kid_info:
            raise HomeAssistantError(f"Kid with ID '{kid_id}' not found.")

        penalty_pts = penalty.get("points", 0)
        new_points = float(kid_info["points"]) + penalty_pts
        self.update_kid_points(kid_id, new_points)

        # increment penalty_applies
        if penalty_id in kid_info["penalty_applies"]:
            kid_info["penalty_applies"][penalty_id] += 1
        else:
            kid_info["penalty_applies"][penalty_id] = 1

        # Send a notification to the kid that a penalty was applied
        extra_data = {"kid_id": kid_id, "penalty_id": penalty_id}
        self.hass.async_create_task(
            self._notify_kid(
                kid_id,
                title="KidsChores: Penalty Applied",
                message=f"A '{penalty['name']}' penalty was applied. Your points changed by {penalty_pts}.",
                extra_data=extra_data,
            )
        )

        self._persist()
        self.async_set_updated_data(self._data)

    def add_penalty(self, penalty_def: dict[str, Any]):
        """Add new penalty at runtime if needed."""
        penalty_name = penalty_def.get("name")
        if not penalty_name:
            LOGGER.warning("Add penalty: Penalty must have a name")
            return
        if any(p["name"] == penalty_name for p in self.penalties_data.values()):
            LOGGER.warning("Add penalty: Penalty '%s' already exists", penalty_name)
            return
        internal_id = str(uuid.uuid4())
        self.penalties_data[internal_id] = {
            "name": penalty_name,
            "points": penalty_def.get("points", -DEFAULT_PENALTY_POINTS),
            "description": penalty_def.get("description", ""),
            "icon": penalty_def.get("icon", DEFAULT_PENALTY_ICON),
            "internal_id": internal_id,
        }
        LOGGER.debug("Added new penalty '%s' with ID: %s", penalty_name, internal_id)
        self._persist()
        self.async_set_updated_data(self._data)

    # -------------------------------------------------------------------------
    # Bonuses: Apply, Add
    # -------------------------------------------------------------------------

    def apply_bonus(self, parent_name: str, kid_id: str, bonus_id: str):
        """Apply bonus => positive points to increase kid's points."""
        bonus = self.bonuses_data.get(bonus_id)
        if not bonus:
            raise HomeAssistantError(f"Bonus with ID '{bonus_id}' not found.")

        kid_info = self.kids_data.get(kid_id)
        if not kid_info:
            raise HomeAssistantError(f"Kid with ID '{kid_id}' not found.")

        bonus_pts = bonus.get("points", 0)
        new_points = float(kid_info["points"]) + bonus_pts
        self.update_kid_points(kid_id, new_points)

        # increment bonus_applies
        if bonus_id in kid_info["bonus_applies"]:
            kid_info["bonus_applies"][bonus_id] += 1
        else:
            kid_info["bonus_applies"][bonus_id] = 1

        # Send a notification to the kid that a bonus was applied
        extra_data = {"kid_id": kid_id, "bonus_id": bonus_id}
        self.hass.async_create_task(
            self._notify_kid(
                kid_id,
                title="KidsChores: Bonus Applied",
                message=f"A '{bonus['name']}' bonus was applied. Your points changed by {bonus_pts}.",
                extra_data=extra_data,
            )
        )

        self._persist()
        self.async_set_updated_data(self._data)

    def add_bonus(self, bonus_def: dict[str, Any]):
        """Add new bonus at runtime if needed."""
        bonus_name = bonus_def.get("name")
        if not bonus_name:
            LOGGER.warning("Add bonus: Bonus must have a name")
            return
        if any(s["name"] == bonus_name for s in self.bonuses_data.values()):
            LOGGER.warning("Add bonus: Bonus '%s' already exists", bonus_name)
            return
        internal_id = str(uuid.uuid4())
        self.bonuses_data[internal_id] = {
            "name": bonus_name,
            "points": bonus_def.get("points", DEFAULT_BONUS_POINTS),
            "description": bonus_def.get("description", ""),
            "icon": bonus_def.get("icon", DEFAULT_BONUS_ICON),
            "internal_id": internal_id,
        }
        LOGGER.debug("Added new bonus '%s' with ID: %s", bonus_name, internal_id)
        self._persist()
        self.async_set_updated_data(self._data)

    # -------------------------------------------------------------------------
    # Achievements: Check, Award
    # -------------------------------------------------------------------------
    def _check_achievements_for_kid(self, kid_id: str):
        """Evaluate all achievement criteria for a given kid.

        For each achievement not already awarded, check its type and update progress accordingly.
        """
        kid_info = self.kids_data.get(kid_id)
        if not kid_info:
            return

        now_date = dt_util.as_local(dt_util.utcnow()).date()

        for achievement_id, achievement in self._data[DATA_ACHIEVEMENTS].items():
            progress = achievement.setdefault("progress", {})
            if kid_id in progress and progress[kid_id].get("awarded", False):
                continue

            ach_type = achievement.get("type")
            target = achievement.get("target_value", 1)

            # For a streak achievement, update a streak counter:
            if ach_type == ACHIEVEMENT_TYPE_STREAK:
                progress = progress.setdefault(
                    kid_id, {"current_streak": 0, "last_date": None, "awarded": False}
                )

                self._update_streak_progress(progress, now_date)
                if progress["current_streak"] >= target:
                    self._award_achievement(kid_id, achievement_id)

            # For a total achievement, simply compare total completed chores:
            elif ach_type == ACHIEVEMENT_TYPE_TOTAL:
                # Get per–kid progress for this achievement.
                progress = achievement.setdefault("progress", {}).setdefault(
                    kid_id, {"baseline": None, "current_value": 0, "awarded": False}
                )

                # Set the baseline so that we only count chores done after deployment.
                if progress["baseline"] is None:
                    progress["baseline"] = kid_info.get("completed_chores_total", 0)

                # Calculate progress as (current total minus baseline)
                current_total = kid_info.get("completed_chores_total", 0)

                progress["current_value"] = current_total

                effective_target = progress["baseline"] + target

                if current_total >= effective_target:
                    self._award_achievement(kid_id, achievement_id)

            # For daily minimum achievement, compare total daily chores:
            elif ach_type == ACHIEVEMENT_TYPE_DAILY_MIN:
                # Initialize progress for this achievement if missing.
                progress = achievement.setdefault("progress", {}).setdefault(
                    kid_id, {"last_awarded_date": None, "awarded": False}
                )

                today = dt_util.as_local(dt_util.utcnow()).date().isoformat()

                # Only award bonus if not awarded today AND the kid's daily count meets the threshold.
                if (
                    progress.get("last_awarded_date") != today
                    and kid_info.get("completed_chores_today", 0) >= target
                ):
                    self._award_achievement(kid_id, achievement_id)
                    progress["last_awarded_date"] = today

    def _award_achievement(self, kid_id: str, achievement_id: str):
        """Award the achievement to the kid.

        Update the achievement progress to indicate it is earned,
        and send notifications to both the kid and their parents.
        """
        achievement = self.achievements_data.get(achievement_id)
        if not achievement:
            LOGGER.error(
                "Attempted to award non-existent achievement '%s'", achievement_id
            )
            return

        # Get or create the existing progress dictionary for this kid
        progress_for_kid = achievement.setdefault("progress", {}).get(kid_id)
        if progress_for_kid is None:
            # If it doesn't exist, initialize it with baseline from the kid's current total.
            kid_info = self.kids_data.get(kid_id, {})
            progress_dict = {
                "baseline": kid_info.get("completed_chores_total", 0),
                "current_value": 0,
                "awarded": False,
            }
            achievement["progress"][kid_id] = progress_dict

        # Mark achievement as earned for the kid by storing progress (e.g. set to target)
        progress_for_kid["awarded"] = True
        progress_for_kid["current_value"] = achievement.get("target_value", 1)

        # Award the extra reward points defined in the achievement
        extra_points = achievement.get("reward_points", 0)
        kid_info = self.kids_data.get(kid_id)
        if kid_info is not None:
            new_points = float(kid_info["points"]) + extra_points
            self.update_kid_points(kid_id, new_points)

        # Notify kid and parents
        extra_data = {"kid_id": kid_id, "achievement_id": achievement_id}
        self.hass.async_create_task(
            self._notify_kid(
                kid_id,
                title="KidsChores: Achievement Earned",
                message=f"You have earned the achievement: '{achievement.get('name')}'.",
                extra_data=extra_data,
            )
        )
        self.hass.async_create_task(
            self._notify_parents(
                kid_id,
                title="KidsChores: Achievement Earned",
                message=f"{self.kids_data[kid_id]['name']} has earned the achievement: '{achievement.get('name')}'.",
                extra_data=extra_data,
            )
        )
        LOGGER.info(
            "Awarded achievement '%s' to kid '%s'", achievement.get("name"), kid_id
        )
        self._persist()
        self.async_set_updated_data(self._data)

    # -------------------------------------------------------------------------
    # Challenges: Check, Award
    # -------------------------------------------------------------------------
    def _check_challenges_for_kid(self, kid_id: str):
        """Evaluate all challenge criteria for a given kid.

        Checks that the challenge is active and then updates progress.
        """
        kid_info = self.kids_data.get(kid_id)
        if not kid_info:
            return

        now = dt_util.utcnow()
        for challenge_id, challenge in self.challenges_data.items():
            progress = challenge.setdefault("progress", {})
            if kid_id in progress and progress[kid_id].get("awarded", False):
                continue

            # Check challenge window
            start_date_raw = challenge.get("start_date")
            if isinstance(start_date_raw, str):
                start = dt_util.parse_datetime(start_date_raw)
            else:
                start = None

            end_date_raw = challenge.get("end_date")
            if isinstance(end_date_raw, str):
                end = dt_util.parse_datetime(end_date_raw)
            else:
                end = None

            if start and now < start:
                continue
            if end and now > end:
                continue

            target = challenge.get("target_value", 1)
            challenge_type = challenge.get("type")

            # For a total count challenge:
            if challenge_type == CHALLENGE_TYPE_TOTAL_WITHIN_WINDOW:
                progress = progress.setdefault(kid_id, {"count": 0, "awarded": False})

                if progress["count"] >= target:
                    self._award_challenge(kid_id, challenge_id)
            # For a daily minimum challenge, you might store per-day counts:
            elif challenge_type == CHALLENGE_TYPE_DAILY_MIN:
                progress = progress.setdefault(
                    kid_id, {"daily_counts": {}, "awarded": False}
                )

                required_daily = challenge.get("required_daily", 1)
                start = dt_util.parse_datetime(challenge.get("start_date"))
                end = dt_util.parse_datetime(challenge.get("end_date"))
                if start and end:
                    num_days = (end - start).days + 1
                    # Verify for each day:
                    success = True
                    for n in range(num_days):
                        day = (start + timedelta(days=n)).date().isoformat()
                        if progress["daily_counts"].get(day, 0) < required_daily:
                            success = False
                            break
                    if success:
                        self._award_challenge(kid_id, challenge_id)

    def _award_challenge(self, kid_id: str, challenge_id: str):
        """Award the challenge to the kid.

        Update progress and notify kid/parents.
        """
        challenge = self.challenges_data.get(challenge_id)
        if not challenge:
            LOGGER.error("Attempted to award non-existent challenge '%s'", challenge_id)
            return

        # Get or create the existing progress dictionary for this kid
        progress_for_kid = challenge.setdefault("progress", {}).setdefault(
            kid_id, {"count": 0, "awarded": False}
        )

        # Mark challenge as earned for the kid by storing progress
        progress_for_kid["awarded"] = True
        progress_for_kid["count"] = challenge.get("target_value", 1)

        # Award extra reward points from the challenge
        extra_points = challenge.get("reward_points", 0)
        kid_info = self.kids_data.get(kid_id)
        if kid_info is not None:
            new_points = float(kid_info["points"]) + extra_points
            self.update_kid_points(kid_id, new_points)

        # Notify kid and parents
        extra_data = {"kid_id": kid_id, "challenge_id": challenge_id}
        self.hass.async_create_task(
            self._notify_kid(
                kid_id,
                title="KidsChores: Challenge Completed",
                message=f"You have completed the challenge: '{challenge.get('name')}'.",
                extra_data=extra_data,
            )
        )
        self.hass.async_create_task(
            self._notify_parents(
                kid_id,
                title="KidsChores: Challenge Completed",
                message=f"{self.kids_data[kid_id]['name']} has completed the challenge: '{challenge.get('name')}'.",
                extra_data=extra_data,
            )
        )
        LOGGER.info("Awarded challenge '%s' to kid '%s'", challenge.get("name"), kid_id)
        self._persist()
        self.async_set_updated_data(self._data)

    def _update_streak_progress(self, progress: dict, today: datetime.date):
        """Update a streak progress dict.

        If the last approved date was yesterday, increment the streak.
        Otherwise, reset to 1.
        """
        last_date = None
        if progress.get("last_date"):
            # Parse the stored ISO string using Home Assistant's dt_util
            last_dt = dt_util.parse_datetime(progress["last_date"])
            if last_dt:
                # Convert to local time and get the date portion
                last_date = dt_util.as_local(last_dt).date()
        if last_date == today:
            # Already updated today – do nothing
            return
        elif last_date == today - timedelta(days=1):
            progress["current_streak"] += 1
        else:
            progress["current_streak"] = 1
        progress["last_date"] = today.isoformat()

    def _update_chore_streak_for_kid(
        self, kid_id: str, chore_id: str, completion_date: datetime.date
    ):
        """Update (or initialize) the streak for a specific chore for a kid, and update the max streak achieved so far."""

        kid_info = self.kids_data.get(kid_id)
        if not kid_info:
            return
        # Ensure a streak dictionary exists
        if "chore_streaks" not in kid_info:
            kid_info["chore_streaks"] = {}

        # Initialize the streak record if not already present
        streak = kid_info["chore_streaks"].get(
            chore_id, {"current_streak": 0, "max_streak": 0, "last_date": None}
        )
        last_date = None
        if streak["last_date"]:
            try:
                last_date = datetime.fromisoformat(streak["last_date"]).date()
            except Exception:
                pass

        if last_date == completion_date - timedelta(days=1):
            streak["current_streak"] += 1
        else:
            streak["current_streak"] = 1

        streak["last_date"] = completion_date.isoformat()

        # Update the maximum streak if the current streak is higher.
        if streak["current_streak"] > streak.get("max_streak", 0):
            streak["max_streak"] = streak["current_streak"]

        kid_info["chore_streaks"][chore_id] = streak

    def _update_overall_chore_streak(self, kid_id: str, completion_date: datetime.date):
        """Update the overall streak for a kid (days in a row with at least one approved chore)."""

        kid_info = self.kids_data.get(kid_id)
        if not kid_info:
            return
        last_date = None
        if "last_chore_date" in kid_info and kid_info["last_chore_date"]:
            try:
                last_date = datetime.fromisoformat(kid_info["last_chore_date"]).date()
            except Exception:
                pass
        if last_date == completion_date - timedelta(days=1):
            kid_info["overall_chore_streak"] = (
                kid_info.get("overall_chore_streak", 0) + 1
            )
        else:
            kid_info["overall_chore_streak"] = 1
        kid_info["last_chore_date"] = completion_date.isoformat()

    # -------------------------------------------------------------------------------------
    # Recurring / Reset / Overdue
    # -------------------------------------------------------------------------------------

    async def _check_overdue_chores(self):
        """Check and mark overdue chores if due date is passed.

        Send an overdue notification only if not sent in the last 24 hours.
        """
        now = dt_util.utcnow()
        LOGGER.debug("Starting overdue check at %s", now.isoformat())

        for chore_id, chore_info in self.chores_data.items():
            LOGGER.debug(
                "Checking chore '%s' id '%s' (state=%s)",
                chore_info.get("name"),
                chore_id,
                chore_info.get("state"),
            )

            # Get the list of assigned kids
            assigned_kids = chore_info.get("assigned_kids", [])
            LOGGER.debug(
                "Chore '%s' id '%s' assigned to kids: %s",
                chore_info.get("name"),
                chore_id,
                assigned_kids,
            )

            # Check if all assigned kids have either claimed or approved the chore
            all_kids_claimed_or_approved = all(
                chore_id in self.kids_data.get(kid_id, {}).get("claimed_chores", [])
                or chore_id in self.kids_data.get(kid_id, {}).get("approved_chores", [])
                for kid_id in assigned_kids
            )

            # Debugging: Log the claim/approval status of each assigned kid
            for kid_id in assigned_kids:
                kid_info = self.kids_data.get(kid_id, {})
                has_claimed = chore_id in kid_info.get("claimed_chores", [])
                has_approved = chore_id in kid_info.get("approved_chores", [])

                LOGGER.debug(
                    "Kid '%s': claimed=%s, approved=%s",
                    kid_id,
                    has_claimed,
                    has_approved,
                )

            # Log the overall result of the check
            LOGGER.debug(
                "Chore '%s': all_kids_claimed_or_approved=%s",
                chore_id,
                all_kids_claimed_or_approved,
            )

            # Only skip the chore if ALL assigned kids have acted on it
            if all_kids_claimed_or_approved:
                LOGGER.debug(
                    "Skipping chore '%s': all assigned kids have claimed or approved",
                    chore_id,
                )
                continue

            due_str = chore_info.get("due_date")
            if not due_str:
                LOGGER.debug(
                    "Chore '%s' has no due_date; checking to confirm it isn't overdue; then skipping if not",
                    chore_id,
                )
                # If it has no due date, but is overdue, it should be marked as pending
                if chore_info.get("state") == CHORE_STATE_OVERDUE:
                    self._process_chore_state(kid_id, chore_id, CHORE_STATE_PENDING)
                continue

            try:
                due_date = dt_util.parse_datetime(due_str)
                if due_date is None:
                    raise ValueError("Parsed datetime is None")
                due_date = dt_util.as_utc(due_date)
                LOGGER.debug(
                    "Chore '%s' due_date parsed as %s", chore_id, due_date.isoformat()
                )
            except Exception as err:
                LOGGER.error(
                    "Error parsing due_date '%s' for chore '%s': %s",
                    due_str,
                    chore_id,
                    err,
                )
                continue

            # Check for applicable day is no longer required; the scheduling function ensures due_date matches applicable day criteria.

            LOGGER.debug(
                "Chore '%s': now=%s, due_date=%s",
                chore_id,
                now.isoformat(),
                due_date.isoformat(),
            )
            if now < due_date:
                # Not past due date, but before resetting the state back to pending, check if global state is currently overdue
                for kid_id in assigned_kids:
                    if chore_id in kid_info.get("overdue_chores", []):
                        self._process_chore_state(kid_id, chore_id, CHORE_STATE_PENDING)
                        LOGGER.debug(
                            "Chore '%s' status is overdue but not yet due; cleared overdue flags",
                            chore_id,
                        )

                continue

            # Handling for overdue is the same for shared and non-shared chores
            # Status and global status will be determined by the chore state processor
            assigned_kids = chore_info.get("assigned_kids", [])
            for kid_id in assigned_kids:
                kid_info = self.kids_data.get(kid_id, {})

                # Skip if kid already claimed/approved on the chore.
                if chore_id in kid_info.get(
                    "claimed_chores", []
                ) or chore_id in kid_info.get("approved_chores", []):
                    continue

                # Mark chore as overdue for this kid.
                self._process_chore_state(kid_id, chore_id, CHORE_STATE_OVERDUE)

                # Check notification timestamp.
                last_notif_str = kid_info["overdue_notifications"].get(chore_id)
                notify = False
                if last_notif_str:
                    try:
                        last_dt = dt_util.parse_datetime(last_notif_str)
                        if (
                            (not last_dt)
                            or (last_dt < due_date)
                            or ((now - last_dt) >= timedelta(hours=24))
                        ):
                            notify = True
                        else:
                            LOGGER.debug(
                                "Chore '%s' for kid '%s' already notified within 24 hours",
                                chore_id,
                                kid_id,
                            )
                    except Exception as err:
                        LOGGER.error(
                            "Error parsing overdue notification '%s' for chore '%s', kid '%s': %s",
                            last_notif_str,
                            chore_id,
                            kid_id,
                            err,
                        )
                        notify = True
                else:
                    notify = True

                if notify:
                    kid_info["overdue_notifications"][chore_id] = now.isoformat()
                    extra_data = {"kid_id": kid_id, "chore_id": chore_id}
                    actions = [
                        {
                            "action": f"{ACTION_APPROVE_CHORE}|{kid_id}|{chore_id}",
                            "title": ACTION_TITLE_APPROVE,
                        },
                        {
                            "action": f"{ACTION_DISAPPROVE_CHORE}|{kid_id}|{chore_id}",
                            "title": ACTION_TITLE_DISAPPROVE,
                        },
                        {
                            "action": f"{ACTION_REMIND_30}|{kid_id}|{chore_id}",
                            "title": ACTION_TITLE_REMIND_30,
                        },
                    ]
                    LOGGER.debug(
                        "Sending overdue notification for chore '%s' to kid '%s'",
                        chore_id,
                        kid_id,
                    )
                    self.hass.async_create_task(
                        self._notify_kid(
                            kid_id,
                            title="KidsChores: Chore Overdue",
                            message=f"Your chore '{chore_info.get('name', 'Unnamed Chore')}' is overdue",
                            extra_data=extra_data,
                        )
                    )
                    self.hass.async_create_task(
                        self._notify_parents(
                            kid_id,
                            title="KidsChores: Chore Overdue",
                            message=f"{self._get_kid_name_by_id(kid_id)}'s chore '{chore_info.get('name', 'Unnamed Chore')}' is overdue",
                            actions=actions,
                            extra_data=extra_data,
                        )
                    )
        LOGGER.debug("Overdue check completed")

    async def _reset_all_chore_counts(self, now: datetime):
        """Trigger resets based on the current time for all frequencies."""
        await self._handle_recurring_chore_resets(now)
        await self._reset_daily_reward_statuses()
        await self._check_overdue_chores()

        for kid in self.kids_data.values():
            kid["today_chore_approvals"] = {}

    async def _handle_recurring_chore_resets(self, now: datetime):
        """Handle recurring resets for daily, weekly, and monthly frequencies."""

        await self._reschedule_recurring_chores(now)

        # Daily
        if now.hour == DEFAULT_DAILY_RESET_TIME.get("hour", 0):
            await self._reset_chore_counts(FREQUENCY_DAILY, now)

        # Weekly
        if now.weekday() == DEFAULT_WEEKLY_RESET_DAY:
            await self._reset_chore_counts(FREQUENCY_WEEKLY, now)

        # Monthly
        days_in_month = monthrange(now.year, now.month)[1]
        reset_day = min(DEFAULT_MONTHLY_RESET_DAY, days_in_month)
        if now.day == reset_day:
            await self._reset_chore_counts(FREQUENCY_MONTHLY, now)

    async def _reset_chore_counts(self, frequency: str, now: datetime):
        """Reset chore counts and statuses based on the recurring frequency."""
        # Reset counters on kids
        for kid_info in self.kids_data.values():
            if frequency == FREQUENCY_DAILY:
                kid_info["completed_chores_today"] = 0
                kid_info["points_earned_today"] = 0.0
            elif frequency == FREQUENCY_WEEKLY:
                kid_info["completed_chores_weekly"] = 0
                kid_info["points_earned_weekly"] = 0.0
            elif frequency == FREQUENCY_MONTHLY:
                kid_info["completed_chores_monthly"] = 0
                kid_info["points_earned_monthly"] = 0.0

        LOGGER.info(f"{frequency.capitalize()} chore counts have been reset")

        # If daily reset -> reset statuses
        if frequency == FREQUENCY_DAILY:
            await self._reset_daily_chore_statuses([frequency])

    async def _reschedule_recurring_chores(self, now: datetime):
        """For chores with the given recurring frequency, reschedule due date if they are approved and past due."""

        for chore_id, chore_info in self.chores_data.items():
            # Only consider chores with a recurring frequency (any of the three) and a defined due_date:
            if chore_info.get("recurring_frequency") not in (
                FREQUENCY_DAILY,
                FREQUENCY_WEEKLY,
                FREQUENCY_BIWEEKLY,
                FREQUENCY_MONTHLY,
                FREQUENCY_CUSTOM,
            ):
                continue
            if not chore_info.get("due_date"):
                continue

            try:
                due_date = dt_util.parse_datetime(
                    chore_info["due_date"]
                ) or datetime.fromisoformat(chore_info["due_date"])
            except Exception as e:
                LOGGER.warning("Error parsing due_date for chore '%s': %s", chore_id, e)
                continue

            # If the due date is in the past and the chore is approved or approved_in_part
            if now > due_date and chore_info.get("state") in [
                CHORE_STATE_APPROVED,
                CHORE_STATE_APPROVED_IN_PART,
            ]:
                # Reschedule the chore
                self._reschedule_next_due_date(chore_info)
                LOGGER.debug(
                    "Rescheduled recurring chore '%s'", chore_info.get("name", chore_id)
                )

        self._persist()
        self.async_set_updated_data(self._data)
        LOGGER.debug("Daily rescheduling of recurring chores complete")

    async def _reset_daily_chore_statuses(self, target_freqs: list[str]):
        """Reset chore statuses and clear approved/claimed chores for chores with these freq."""
        LOGGER.info("Executing _reset_daily_chore_statuses")

        now = dt_util.utcnow()
        for chore_id, chore_info in self.chores_data.items():
            frequency = chore_info.get("recurring_frequency", FREQUENCY_NONE)
            # Only consider chores whose frequency is either in target_freqs or FREQUENCY_NONE.
            if frequency in target_freqs or frequency == FREQUENCY_NONE:
                due_date_str = chore_info.get("due_date")
                if due_date_str:
                    try:
                        due_date = dt_util.parse_datetime(
                            due_date_str
                        ) or datetime.fromisoformat(due_date_str)
                        # If the due date has not yet been reached, skip resetting this chore.
                        if now < due_date:
                            continue
                    except Exception as e:
                        LOGGER.warning(
                            "Error parsing due_date '%s' for chore '%s': %s",
                            due_date_str,
                            chore_id,
                            e,
                        )
                # If no due date or the due date has passed, then reset the chore state
                if chore_info["state"] not in [
                    CHORE_STATE_PENDING,
                    CHORE_STATE_OVERDUE,
                ]:
                    previous_state = chore_info["state"]
                    for kid_id in chore_info.get("assigned_kids", []):
                        if kid_id:
                            self._process_chore_state(
                                kid_id, chore_id, CHORE_STATE_PENDING
                            )
                    LOGGER.debug(
                        "Resetting chore '%s' from '%s' to '%s'",
                        chore_id,
                        previous_state,
                        CHORE_STATE_PENDING,
                    )

        # clear pending chore approvals
        target_chore_ids = [
            chore_id
            for chore_id, chore_info in self.chores_data.items()
            if chore_info.get("recurring_frequency") in target_freqs
        ]
        self._data[DATA_PENDING_CHORE_APPROVALS] = [
            ap
            for ap in self._data[DATA_PENDING_CHORE_APPROVALS]
            if ap["chore_id"] not in target_chore_ids
        ]

        self._persist()

    async def _reset_daily_reward_statuses(self):
        """Reset all kids' reward states daily."""
        # Remove from global pending reward approvals
        self._data[DATA_PENDING_REWARD_APPROVALS] = []
        LOGGER.debug("Cleared all pending reward approvals globally")

        # For each kid, clear pending/approved reward lists to reflect daily reset
        for kid_id, kid_info in self.kids_data.items():
            kid_info["pending_rewards"] = []
            kid_info["redeemed_rewards"] = []

            LOGGER.debug(
                "Cleared daily reward statuses for kid ID '%s' (%s)",
                kid_id,
                kid_info.get("name", "Unknown"),
            )

        self._persist()
        self.async_set_updated_data(self._data)
        LOGGER.info("Daily reward statuses have been reset")

    def _reschedule_next_due_date(self, chore_info: dict[str, Any]):
        """Reschedule the next due date based on the recurring frequency."""
        freq = chore_info.get("recurring_frequency", FREQUENCY_NONE)
        if freq == FREQUENCY_CUSTOM:
            custom_interval = chore_info.get("custom_interval")
            custom_unit = chore_info.get("custom_interval_unit")
            if custom_interval is None or custom_unit not in [
                "days",
                "weeks",
                "months",
            ]:
                LOGGER.warning(
                    "Custom frequency set but custom_interval or unit invalid for chore '%s'",
                    chore_info.get("name"),
                )
                return

        due_date_str = chore_info.get("due_date")
        if not freq or freq == FREQUENCY_NONE or not due_date_str:
            LOGGER.debug(
                "Skipping reschedule: recurring_frequency=%s, due_date=%s",
                freq,
                due_date_str,
            )
            return
        try:
            original_due = dt_util.parse_datetime(due_date_str)
            if not original_due:
                original_due = datetime.fromisoformat(due_date_str)
        except ValueError:
            LOGGER.warning("Unable to parse due_date '%s'", due_date_str)
            return

        applicable_days = chore_info.get(CONF_APPLICABLE_DAYS, DEFAULT_APPLICABLE_DAYS)
        weekday_mapping = {i: key for i, key in enumerate(WEEKDAY_OPTIONS.keys())}
        # Convert next_due to local time for proper weekday checking
        now = dt_util.utcnow()
        now_local = dt_util.as_local(now)
        next_due = original_due
        next_due_local = dt_util.as_local(next_due)

        # Track first iteration to allow one advancement for future dates
        first_iteration = True
        # Ensure the next due date is advanced even if it's already scheduled in the future
        # Handle past due_date by looping until we find a future date that is also on an applicable day
        while (
            first_iteration
            or next_due_local <= now_local
            or (
                applicable_days
                and weekday_mapping[next_due_local.weekday()] not in applicable_days
            )
        ):
            # If next_due is still in the past, increment by the full frequency period
            if first_iteration or (next_due_local <= now_local):
                if freq == FREQUENCY_DAILY:
                    next_due += timedelta(days=1)
                elif freq == FREQUENCY_WEEKLY:
                    next_due += timedelta(weeks=1)
                elif freq == FREQUENCY_BIWEEKLY:
                    next_due += timedelta(weeks=2)
                elif freq == FREQUENCY_MONTHLY:
                    next_due = self._add_months(next_due, 1)
                elif freq == FREQUENCY_CUSTOM:
                    if custom_unit == "days":
                        next_due += timedelta(days=custom_interval)
                    elif custom_unit == "weeks":
                        next_due += timedelta(weeks=custom_interval)
                    elif custom_unit == "months":
                        next_due = self._add_months(next_due, custom_interval)
            else:
                # Next due is in the future but not on an applicable day,
                # so just add one day until it falls on an applicable day.
                next_due += timedelta(days=1)

            # After first loop, only move forward if necessary
            first_iteration = False

            # Update the local time reference for the new next_due
            next_due_local = dt_util.as_local(next_due)

            LOGGER.debug(
                "Rescheduling chore: Original Due: %s, New Attempt: %s (Local: %s), Now: %s (Local: %s), Weekday: %s, Applicable Days: %s",
                original_due,
                next_due,
                next_due_local,
                now,
                dt_util.as_local(now),
                weekday_mapping[next_due_local.weekday()],
                applicable_days,
            )

        chore_info["due_date"] = next_due.isoformat()
        chore_id = chore_info.get("internal_id")

        # Update config_entry.options for this chore so that the new due_date is visible in Options
        self.hass.async_create_task(
            self._update_chore_due_date_in_config(chore_id, chore_info["due_date"])
        )
        # Reset the chore state to Pending
        for kid_id in chore_info.get("assigned_kids", []):
            if kid_id:
                self._process_chore_state(kid_id, chore_id, CHORE_STATE_PENDING)

    # Removed the _add_one_month method since _add_months method will handle all cases including adding one month.
    def _add_months(self, dt_in: datetime, months: int) -> datetime:
        """Add a specified number of months to a datetime, preserving the day if possible."""
        total_month = dt_in.month + months
        year = dt_in.year + (total_month - 1) // 12
        month = ((total_month - 1) % 12) + 1
        day = dt_in.day
        days_in_new_month = monthrange(year, month)[1]
        if day > days_in_new_month:
            day = days_in_new_month
        return dt_in.replace(year=year, month=month, day=day)

    # Set Chore Due Date
    def set_chore_due_date(self, chore_id: str, due_date: Optional[datetime]) -> None:
        """Set the due date of a chore."""
        # Retrieve the chore data; raise error if not found.
        chore_info = self.chores_data.get(chore_id)
        if chore_info is None:
            raise HomeAssistantError(f"Chore with ID '{chore_id}' not found.")

        # Convert the due_date to an ISO-formatted string if provided; otherwise use None.
        new_due_date = due_date.isoformat() if due_date else None

        # Update the chore's due date. If the key is missing, add it.
        try:
            chore_info["due_date"] = new_due_date
        except KeyError as err:
            raise HomeAssistantError(
                f"Missing 'due_date' key in chore data for '{chore_id}': {err}"
            )

        # Update config_entry.options so that the new due date is visible in Options.
        # Use new_due_date here to ensure we’re passing the updated value.
        self.hass.async_create_task(
            self._update_chore_due_date_in_config(chore_id, new_due_date)
        )

        self._persist()
        self.async_set_updated_data(self._data)

    # Skip Chore Due Date
    def skip_chore_due_date(self, chore_id: str) -> None:
        """Skip the current due date of a recurring chore and reschedule it."""
        chore = self.chores_data.get(chore_id)
        if not chore:
            raise HomeAssistantError(f"Chore with ID '{chore_id}' not found.")

        if chore.get("recurring_frequency", FREQUENCY_NONE) == FREQUENCY_NONE:
            raise HomeAssistantError(
                f"Chore '{chore.get('name', chore_id)}' does not have a recurring frequency."
            )
        if not chore.get("due_date"):
            raise HomeAssistantError(
                f"Chore '{chore.get('name', chore_id)}' does not have a due date set."
            )

        # Compute the next due date and update the chore options/config.
        self._reschedule_next_due_date(chore)

        self._persist()
        self.async_set_updated_data(self._data)

    # Reset Overdue Chores
    def reset_overdue_chores(
        self, chore_id: Optional[str] = None, kid_id: Optional[str] = None
    ) -> None:
        """Reset overdue chore(s) to Pending state and reschedule."""

        if chore_id:
            # Specific chore reset (with or without kid_id)
            chore = self.chores_data.get(chore_id)
            if not chore:
                raise HomeAssistantError(f"Chore with ID '{chore_id}' not found.")

            # Reschedule happens at the chore level, so it is not necessary to check for kid_id
            # _rescheduled_next_due_date will also handle setting the status to Pending
            self._reschedule_next_due_date(chore)

        elif kid_id:
            # Kid-only reset: reset all overdue chores for the specified kid.
            # Note that reschedule happens at the chore level, so it chores assigned to this kid that are multi assigned
            # will show as reset for those other kids
            kid = self.kids_data.get(kid_id)
            if not kid:
                raise HomeAssistantError(f"Kid with ID '{kid_id}' not found.")
            for cid, chore in self.chores_data.items():
                if kid_id in chore.get("assigned_kids", []):
                    if cid in kid.get("overdue_chores", []):
                        # Reschedule chore which will also set status to Pending
                        self._reschedule_next_due_date(chore)
        else:
            # Global reset: Reset all chores that are overdue.
            for kid_id, kid in self.kids_data.items():
                for cid, chore in self.chores_data.items():
                    if kid_id in chore.get("assigned_kids", []):
                        if cid in kid.get("overdue_chores", []):
                            # Reschedule chore which will also set status to Pending
                            self._reschedule_next_due_date(chore)

        self._persist()
        self.async_set_updated_data(self._data)

<<<<<<< HEAD
    # Persist new due dates on all config entries
    # This is not being used currently, but was refactored so it calls a new function _update_chore_due_date_in_config
    # which can be used to update a single chore's due date.  New fuction can be used in multiple places.
=======
    # -------------------------------------------------------------------------------------
    # Penalties: Reset
    # -------------------------------------------------------------------------------------

    def reset_penalties(
        self, kid_id: Optional[str] = None, penalty_id: Optional[str] = None
    ) -> None:
        """Reset penalties based on provided kid_id and penalty_id."""

        if penalty_id and kid_id:
            # Reset a specific penalty for a specific kid
            kid_info = self.kids_data.get(kid_id)
            if not kid_info:
                LOGGER.error("Reset Penalties: Kid with ID '%s' not found.", kid_id)
                raise HomeAssistantError(f"Kid with ID '{kid_id}' not found.")
            if penalty_id not in kid_info.get("penalty_applies", {}):
                LOGGER.error(
                    "Reset Penalties: Penalty '%s' does not apply to kid '%s'.",
                    penalty_id,
                    kid_id,
                )
                raise HomeAssistantError(
                    f"Penalty '{penalty_id}' does not apply to kid '{kid_id}'."
                )

            kid_info["penalty_applies"].pop(penalty_id, None)

        elif penalty_id:
            # Reset a specific penalty for all kids
            found = False
            for kid_info in self.kids_data.values():
                if penalty_id in kid_info.get("penalty_applies", {}):
                    found = True
                    kid_info["penalty_applies"].pop(penalty_id, None)

            if not found:
                LOGGER.warning(
                    "Reset Penalties: Penalty '%s' not found in any kid's data.",
                    penalty_id,
                )

        elif kid_id:
            # Reset all penalties for a specific kid
            kid_info = self.kids_data.get(kid_id)
            if not kid_info:
                LOGGER.error("Reset Penalties: Kid with ID '%s' not found.", kid_id)
                raise HomeAssistantError(f"Kid with ID '{kid_id}' not found.")

            kid_info["penalty_applies"].clear()

        else:
            # Reset all penalties for all kids
            LOGGER.info("Reset Penalties: Resetting all penalties for all kids.")
            for kid_info in self.kids_data.values():
                kid_info["penalty_applies"].clear()

        LOGGER.debug(
            "Penalties reset completed (kid_id=%s, penalty_id=%s)", kid_id, penalty_id
        )

        self._persist()
        self.async_set_updated_data(self._data)

    # -------------------------------------------------------------------------------------
    # Bonuses: Reset
    # -------------------------------------------------------------------------------------

    def reset_bonuses(
        self, kid_id: Optional[str] = None, bonus_id: Optional[str] = None
    ) -> None:
        """Reset bonuses based on provided kid_id and bonus_id."""

        if bonus_id and kid_id:
            # Reset a specific bonus for a specific kid
            kid_info = self.kids_data.get(kid_id)
            if not kid_info:
                LOGGER.error("Reset Bonuses: Kid with ID '%s' not found.", kid_id)
                raise HomeAssistantError(f"Kid with ID '{kid_id}' not found.")
            if bonus_id not in kid_info.get("bonus_applies", {}):
                LOGGER.error(
                    "Reset Bonuses: Bonus '%s' does not apply to kid '%s'.",
                    bonus_id,
                    kid_id,
                )
                raise HomeAssistantError(
                    f"Bonus '{bonus_id}' does not apply to kid '{kid_id}'."
                )

            kid_info["bonus_applies"].pop(bonus_id, None)

        elif bonus_id:
            # Reset a specific bonus for all kids
            found = False
            for kid_info in self.kids_data.values():
                if bonus_id in kid_info.get("bonus_applies", {}):
                    found = True
                    kid_info["bonus_applies"].pop(bonus_id, None)

            if not found:
                LOGGER.warning(
                    "Reset Bonuses: Bonus '%s' not found in any kid's data.", bonus_id
                )

        elif kid_id:
            # Reset all bonuses for a specific kid
            kid_info = self.kids_data.get(kid_id)
            if not kid_info:
                LOGGER.error("Reset Bonuses: Kid with ID '%s' not found.", kid_id)
                raise HomeAssistantError(f"Kid with ID '{kid_id}' not found.")

            kid_info["bonus_applies"].clear()

        else:
            # Reset all bonuses for all kids
            LOGGER.info("Reset Bonuses: Resetting all bonuses for all kids.")
            for kid_info in self.kids_data.values():
                kid_info["bonus_applies"].clear()

        LOGGER.debug(
            "Bonuses reset completed (kid_id=%s, bonus_id=%s)", kid_id, bonus_id
        )

        self._persist()
        self.async_set_updated_data(self._data)

    # Persist new due dates on config entries
>>>>>>> 882a04a1
    async def _update_all_chore_due_dates_in_config(self) -> None:
        """Update due dates for all chores in config_entry.options."""
        tasks = []
        for chore_id, chore_info in self.chores_data.items():
            if "due_date" in chore_info:
                tasks.append(
                    self._update_chore_due_date_in_config(
                        chore_id, chore_info["due_date"]
                    )
                )

        # Run all updates concurrently
        if tasks:
            await asyncio.gather(*tasks)

    # Persist new due dates on config entries
    async def _update_chore_due_date_in_config(
        self, chore_id: str, due_date: Optional[str]
    ) -> None:
        """Update the due date for a specific chore in config_entry.options.

        If due_date is provided, it should be an ISO-formatted string (e.g. "2025-03-16T23:59:00+00:00").
        If due_date is None, the chore's due date is cleared.
        """
        updated_options = dict(self.config_entry.options)
        chores_conf = dict(updated_options.get(DATA_CHORES, {}))

        # Get or create the existing options for the chore.
        existing_options = dict(chores_conf.get(chore_id, {}))
        if due_date is not None:
            # Store the ISO string if provided.
            existing_options["due_date"] = due_date
        else:
            # Remove the due_date key to clear it.
            existing_options.pop("due_date", None)
        chores_conf[chore_id] = existing_options
        updated_options[DATA_CHORES] = chores_conf

        new_data = dict(self.config_entry.data)
        new_data["last_change"] = dt_util.utcnow().isoformat()

        # Push the updated options to Home Assistant.
        update_result = self.hass.config_entries.async_update_entry(
            self.config_entry, data=new_data, options=updated_options
        )

        # Only await if update_result is a coroutine.
        if asyncio.iscoroutine(update_result):
            await update_result

    # -------------------------------------------------------------------------------------
    # Notifications
    # -------------------------------------------------------------------------------------

    async def send_kc_notification(
        self,
        user_id: Optional[str],
        title: str,
        message: str,
        notification_id: str,
    ) -> None:
        """Send a persistent notification to a user if possible; fallback to a general persistent notification if the user is not found or not set."""
        hass = self.hass
        if not user_id:
            # If no user_id is provided, use a general notification
            LOGGER.debug(
                "No user_id provided. Sending a general persistent notification"
            )
            await hass.services.async_call(
                "persistent_notification",
                "create",
                {
                    "title": title,
                    "message": message,
                    "notification_id": notification_id,
                },
                blocking=True,
            )
            return

        try:
            user_obj: User = await hass.auth.async_get_user(user_id)
            if not user_obj:
                LOGGER.warning(
                    "User with ID '%s' not found. Sending fallback persistent notification",
                    user_id,
                )
                await hass.services.async_call(
                    "persistent_notification",
                    "create",
                    {
                        "title": title,
                        "message": message,
                        "notification_id": notification_id,
                    },
                    blocking=True,
                )
                return

            await hass.services.async_call(
                "persistent_notification",
                "create",
                {
                    "title": title,
                    "message": message,
                    "notification_id": notification_id,
                },
                blocking=True,
            )
        except Exception as err:
            LOGGER.warning(
                "Failed to send user-specific notification to user_id='%s': %s. Fallback to persistent_notification",
                user_id,
                err,
            )
            await hass.services.async_call(
                "persistent_notification",
                "create",
                {
                    "title": title,
                    "message": message,
                    "notification_id": notification_id,
                },
                blocking=True,
            )

    async def _notify_kid(
        self,
        kid_id: str,
        title: str,
        message: str,
        actions: Optional[list[dict[str, str]]] = None,
        extra_data: Optional[dict] = None,
    ) -> None:
        """Notify a kid using their configured notification settings."""
        kid_info = self.kids_data.get(kid_id)
        if not kid_info:
            return
        if not kid_info.get("enable_notifications", True):
            LOGGER.debug("Notifications disabled for kid '%s'", kid_id)
            return
        mobile_enabled = kid_info.get(CONF_ENABLE_MOBILE_NOTIFICATIONS, True)
        persistent_enabled = kid_info.get(CONF_ENABLE_PERSISTENT_NOTIFICATIONS, True)
        mobile_notify_service = kid_info.get(CONF_MOBILE_NOTIFY_SERVICE, "")
        if mobile_enabled and mobile_notify_service:
            await async_send_notification(
                self.hass,
                mobile_notify_service,
                title,
                message,
                actions=actions,
                extra_data=extra_data,
                use_persistent=persistent_enabled,
            )
        elif persistent_enabled:
            await self.hass.services.async_call(
                "persistent_notification",
                "create",
                {
                    "title": title,
                    "message": message,
                    "notification_id": f"kid_{kid_id}",
                },
                blocking=True,
            )
        else:
            LOGGER.debug("No notification method configured for kid '%s'", kid_id)

    async def _notify_parents(
        self,
        kid_id: str,
        title: str,
        message: str,
        actions: Optional[list[dict[str, str]]] = None,
        extra_data: Optional[dict] = None,
    ) -> None:
        """Notify all parents associated with a kid using their settings."""
        for parent_id, parent_info in self.parents_data.items():
            if kid_id not in parent_info.get("associated_kids", []):
                continue
            if not parent_info.get("enable_notifications", True):
                LOGGER.debug("Notifications disabled for parent '%s'", parent_id)
                continue
            mobile_enabled = parent_info.get(CONF_ENABLE_MOBILE_NOTIFICATIONS, True)
            persistent_enabled = parent_info.get(
                CONF_ENABLE_PERSISTENT_NOTIFICATIONS, True
            )
            mobile_notify_service = parent_info.get(CONF_MOBILE_NOTIFY_SERVICE, "")
            if mobile_enabled and mobile_notify_service:
                await async_send_notification(
                    self.hass,
                    mobile_notify_service,
                    title,
                    message,
                    actions=actions,
                    extra_data=extra_data,
                    use_persistent=persistent_enabled,
                )
            elif persistent_enabled:
                await self.hass.services.async_call(
                    "persistent_notification",
                    "create",
                    {
                        "title": title,
                        "message": message,
                        "notification_id": f"parent_{parent_id}",
                    },
                    blocking=True,
                )
            else:
                LOGGER.debug(
                    "No notification method configured for parent '%s'", parent_id
                )

    async def remind_in_minutes(
        self,
        kid_id: str,
        minutes: int,
        *,
        chore_id: Optional[str] = None,
        reward_id: Optional[str] = None,
    ) -> None:
        """
        Wait for the specified number of minutes and then resend the parent's
        notification if the chore or reward is still pending approval.

        If a chore_id is provided, the method checks the corresponding chore’s state.
        If a reward_id is provided, it checks whether that reward is still pending.
        """
        LOGGER.info(
            "Scheduling reminder for kid '%s', chore '%s', reward '%s' in %d minutes",
            kid_id,
            chore_id,
            reward_id,
            minutes,
        )
        await asyncio.sleep(minutes * 60)

        kid_info = self.kids_data.get(kid_id)
        if not kid_info:
            LOGGER.warning("Kid with ID '%s' not found during reminder check", kid_id)
            return

        if chore_id:
            chore_info = self.chores_data.get(chore_id)
            if not chore_info:
                LOGGER.warning(
                    "Chore with ID '%s' not found during reminder check", chore_id
                )
                return
            # Only resend if the chore is still in a pending-like state.
            if chore_info.get("state") not in [
                CHORE_STATE_PENDING,
                CHORE_STATE_CLAIMED,
                CHORE_STATE_OVERDUE,
            ]:
                LOGGER.info(
                    "Chore '%s' is no longer pending approval; no reminder sent",
                    chore_id,
                )
                return
            actions = [
                {
                    "action": f"{ACTION_APPROVE_CHORE}|{kid_id}|{chore_id}",
                    "title": ACTION_TITLE_APPROVE,
                },
                {
                    "action": f"{ACTION_DISAPPROVE_CHORE}|{kid_id}|{chore_id}",
                    "title": ACTION_TITLE_DISAPPROVE,
                },
                {
                    "action": f"{ACTION_REMIND_30}|{kid_id}|{chore_id}",
                    "title": ACTION_TITLE_REMIND_30,
                },
            ]
            extra_data = {"kid_id": kid_id, "chore_id": chore_id}
            await self._notify_parents(
                kid_id,
                title="KidsChores: Reminder for Pending Chore",
                message=f"Reminder: {kid_info.get('name', 'A kid')} has '{chore_info.get('name', 'Unnamed Chore')}' chore pending approval.",
                actions=actions,
                extra_data=extra_data,
            )
            LOGGER.info("Resent reminder for chore '%s' for kid '%s'", chore_id, kid_id)
        elif reward_id:
            # Check if the reward is still pending approval.
            if reward_id not in kid_info.get("pending_rewards", []):
                LOGGER.info(
                    "Reward '%s' is no longer pending approval for kid '%s'; no reminder sent",
                    reward_id,
                    kid_id,
                )
                return
            actions = [
                {
                    "action": f"{ACTION_APPROVE_REWARD}|{kid_id}|{reward_id}",
                    "title": ACTION_TITLE_APPROVE,
                },
                {
                    "action": f"{ACTION_DISAPPROVE_REWARD}|{kid_id}|{reward_id}",
                    "title": ACTION_TITLE_DISAPPROVE,
                },
                {
                    "action": f"{ACTION_REMIND_30}|{kid_id}|{reward_id}",
                    "title": ACTION_TITLE_REMIND_30,
                },
            ]
            extra_data = {"kid_id": kid_id, "reward_id": reward_id}
            reward = self.rewards_data.get(reward_id, {})
            reward_name = reward.get("name", "the reward")
            await self._notify_parents(
                kid_id,
                title="KidsChores: Reminder for Pending Reward",
                message=f"Reminder: {kid_info.get('name', 'A kid')} has '{reward_name}' reward pending approval.",
                actions=actions,
                extra_data=extra_data,
            )
            LOGGER.info(
                "Resent reminder for reward '%s' for kid '%s'", reward_id, kid_id
            )
        else:
            LOGGER.warning("No chore_id or reward_id provided for reminder action")

    # -------------------------------------------------------------------------------------
    # Storage
    # -------------------------------------------------------------------------------------

    def _persist(self):
        """Save to persistent storage."""
        self.storage_manager.set_data(self._data)
        self.hass.add_job(self.storage_manager.async_save)

    # -------------------------------------------------------------------------------------
    # Internal Helper for kid <-> name lookups
    # -------------------------------------------------------------------------------------

    def _get_kid_id_by_name(self, kid_name: str) -> Optional[str]:
        """Help function to get kid_id by kid_name."""
        for kid_id, k_info in self.kids_data.items():
            if k_info.get("name") == kid_name:
                return kid_id
        return None

    def _get_kid_name_by_id(self, kid_id: str) -> Optional[str]:
        """Help function to get kid_name by kid_id."""
        kid_info = self.kids_data.get(kid_id)
        if kid_info:
            return kid_info.get("name")
        return None<|MERGE_RESOLUTION|>--- conflicted
+++ resolved
@@ -3245,11 +3245,6 @@
         self._persist()
         self.async_set_updated_data(self._data)
 
-<<<<<<< HEAD
-    # Persist new due dates on all config entries
-    # This is not being used currently, but was refactored so it calls a new function _update_chore_due_date_in_config
-    # which can be used to update a single chore's due date.  New fuction can be used in multiple places.
-=======
     # -------------------------------------------------------------------------------------
     # Penalties: Reset
     # -------------------------------------------------------------------------------------
@@ -3376,7 +3371,9 @@
         self.async_set_updated_data(self._data)
 
     # Persist new due dates on config entries
->>>>>>> 882a04a1
+    # This is not being used currently, but was refactored so it calls a new function _update_chore_due_date_in_config
+    # which can be used to update a single chore's due date.  New fuction can be used in multiple places.
+
     async def _update_all_chore_due_dates_in_config(self) -> None:
         """Update due dates for all chores in config_entry.options."""
         tasks = []
